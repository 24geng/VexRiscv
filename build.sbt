<<<<<<< HEAD
val spinalVersion = "1.7.1"
=======
val spinalVersion = "dev"
>>>>>>> fda7da00

lazy val root = (project in file(".")).
  settings(
    inThisBuild(List(
      organization := "com.github.spinalhdl",
      scalaVersion := "2.11.12",
      version      := "2.0.0"
    )),
    libraryDependencies ++= Seq(
      "com.github.spinalhdl" % "spinalhdl-core_2.11" % spinalVersion,
      "com.github.spinalhdl" % "spinalhdl-lib_2.11" % spinalVersion,
      compilerPlugin("com.github.spinalhdl" % "spinalhdl-idsl-plugin_2.11" % spinalVersion),
      "org.scalatest" %% "scalatest" % "3.2.5",
      "org.yaml" % "snakeyaml" % "1.8"
    ),
    name := "VexRiscv"
  )

fork := true<|MERGE_RESOLUTION|>--- conflicted
+++ resolved
@@ -1,8 +1,4 @@
-<<<<<<< HEAD
-val spinalVersion = "1.7.1"
-=======
-val spinalVersion = "dev"
->>>>>>> fda7da00
+val spinalVersion = "1.7.3"
 
 lazy val root = (project in file(".")).
   settings(
