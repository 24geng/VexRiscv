<<<<<<< HEAD
val spinalVersion = "1.5.0"
=======
val spinalVersion = "1.6.1"
>>>>>>> 66bcd7fc

lazy val root = (project in file(".")).
  settings(
    inThisBuild(List(
      organization := "com.github.spinalhdl",
      scalaVersion := "2.11.12",
      version      := "2.0.0"
    )),
    libraryDependencies ++= Seq(
<<<<<<< HEAD
      "com.github.spinalhdl" % "spinalhdl-core_2.11" % spinalVersion,
      "com.github.spinalhdl" % "spinalhdl-lib_2.11" % spinalVersion,
      compilerPlugin("com.github.spinalhdl" % "spinalhdl-idsl-plugin_2.11" % spinalVersion),
      "org.scalatest" % "scalatest_2.11" % "2.2.1",
=======
      "org.scalatest" %% "scalatest" % "3.2.5",
>>>>>>> 66bcd7fc
      "org.yaml" % "snakeyaml" % "1.8"
    ),
    name := "VexRiscv"
  )

fork := true<|MERGE_RESOLUTION|>--- conflicted
+++ resolved
@@ -1,8 +1,4 @@
-<<<<<<< HEAD
-val spinalVersion = "1.5.0"
-=======
-val spinalVersion = "1.6.1"
->>>>>>> 66bcd7fc
+val spinalVersion = "1.6.0"
 
 lazy val root = (project in file(".")).
   settings(
@@ -12,14 +8,10 @@
       version      := "2.0.0"
     )),
     libraryDependencies ++= Seq(
-<<<<<<< HEAD
       "com.github.spinalhdl" % "spinalhdl-core_2.11" % spinalVersion,
       "com.github.spinalhdl" % "spinalhdl-lib_2.11" % spinalVersion,
       compilerPlugin("com.github.spinalhdl" % "spinalhdl-idsl-plugin_2.11" % spinalVersion),
-      "org.scalatest" % "scalatest_2.11" % "2.2.1",
-=======
       "org.scalatest" %% "scalatest" % "3.2.5",
->>>>>>> 66bcd7fc
       "org.yaml" % "snakeyaml" % "1.8"
     ),
     name := "VexRiscv"
