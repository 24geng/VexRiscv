--- conflicted
+++ resolved
@@ -1627,15 +1627,11 @@
 			staticMutex.unlock();
 		} catch (const std::exception& e) {
 			staticMutex.lock();
-<<<<<<< HEAD
 
 			cout << "FAIL " <<  name << " at PC=" << hex << setw(8) << top->VexRiscv->writeBack_PC << dec; //<<  " seed : " << seed <<
 			if(riscvRefEnable) cout << hex << " REF PC=" << riscvRef.lastPc << " REF I=" << riscvRef.lastInstruction << dec;
 			cout << endl;
 
-=======
-			cout << "FAIL " <<  name << " at PC=" << hex << setw(8) << top->VexRiscv->writeBack_PC << dec << " T=" << i << endl; //<<  " seed : " << seed <<
->>>>>>> 8421328e
 			cycles += instanceCycles;
 			staticMutex.unlock();
 			failed = true;
@@ -3701,17 +3697,6 @@
                     tasks.push_back([=]() { WorkspaceRegression(name + "_rv32i_O0").withRiscvRef()->loadHex("../../resources/freertos/" + name + "_rv32i_O0.hex")->bootAt(0x80000000u)->run(4e6*15);});
                     tasks.push_back([=]() { WorkspaceRegression(name + "_rv32i_O3").withRiscvRef()->loadHex("../../resources/freertos/" + name + "_rv32i_O3.hex")->bootAt(0x80000000u)->run(4e6*15);});
                     #ifdef COMPRESSED
-<<<<<<< HEAD
-                        tasks.push_back([=]() { WorkspaceRegression(name + "_rv32ic_O0").withRiscvRef()->loadHex("../../resources/freertos/" + name + "_rv32ic_O0.hex")->bootAt(0x80000000u)->run(5e6*15);});
-                        tasks.push_back([=]() { WorkspaceRegression(name + "_rv32ic_O3").withRiscvRef()->loadHex("../../resources/freertos/" + name + "_rv32ic_O3.hex")->bootAt(0x80000000u)->run(4e6*15);});
-                    #endif
-                    #if defined(MUL) && defined(DIV)
-                        #ifdef COMPRESSED
-                            tasks.push_back([=]() { WorkspaceRegression(name + "_rv32imac_O3").withRiscvRef()->loadHex("../../resources/freertos/" + name + "_rv32imac_O3.hex")->bootAt(0x80000000u)->run(4e6*15);});
-                        #else
-                            tasks.push_back([=]() { WorkspaceRegression(name + "_rv32im_O3").withRiscvRef()->loadHex("../../resources/freertos/" + name + "_rv32im_O3.hex")->bootAt(0x80000000u)->run(4e6*15);});
-                        #endif
-=======
 //                        tasks.push_back([=]() { Workspace(name + "_rv32ic_O0").withRiscvRef()->loadHex("../../resources/freertos/" + name + "_rv32ic_O0.hex")->bootAt(0x80000000u)->run(5e6*15);});
                         tasks.push_back([=]() { Workspace(name + "_rv32ic_O3").withRiscvRef()->loadHex("../../resources/freertos/" + name + "_rv32ic_O3.hex")->bootAt(0x80000000u)->run(4e6*15);});
                     #endif
@@ -3721,7 +3706,6 @@
 //                        #else
                             tasks.push_back([=]() { Workspace(name + "_rv32im_O3").withRiscvRef()->loadHex("../../resources/freertos/" + name + "_rv32im_O3.hex")->bootAt(0x80000000u)->run(4e6*15);});
 //                        #endif
->>>>>>> 8421328e
                     #endif
                 }
 			}
