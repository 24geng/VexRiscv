--- conflicted
+++ resolved
@@ -174,11 +174,8 @@
                        injectorStage : Boolean = true,
                        rspHoldValue : Boolean = false,
                        singleInstructionPipeline : Boolean = false,
-<<<<<<< HEAD
-                       memoryTranslatorPortConfig : Any = null
-=======
+                       memoryTranslatorPortConfig : Any = null,
                        relaxPredictorAddress : Boolean = true
->>>>>>> 8421328e
                       ) extends IBusFetcherImpl(
     resetVector = resetVector,
     keepPcPlus4 = keepPcPlus4,
