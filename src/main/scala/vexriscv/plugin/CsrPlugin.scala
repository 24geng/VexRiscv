package vexriscv.plugin

import spinal.core._
import spinal.lib._
import vexriscv._
import vexriscv.Riscv._
import vexriscv.plugin.IntAluPlugin.{ALU_BITWISE_CTRL, ALU_CTRL, AluBitwiseCtrlEnum, AluCtrlEnum}

import scala.collection.mutable.ArrayBuffer
import scala.collection.mutable
import spinal.core.sim._

/**
  * Created by spinalvm on 21.03.17.
  */

trait CsrAccess{
  def canWrite : Boolean = false
  def canRead : Boolean = false
}
object CsrAccess {
  object WRITE_ONLY extends CsrAccess{
    override def canWrite : Boolean = true
  }
  object READ_ONLY extends CsrAccess{
    override def canRead : Boolean = true
  }
  object READ_WRITE extends CsrAccess{
    override def canWrite : Boolean = true
    override def canRead : Boolean = true
  }
  object NONE extends CsrAccess
}



case class ExceptionPortInfo(port : Flow[ExceptionCause],stage : Stage, priority : Int)
case class CsrPluginConfig(
                            catchIllegalAccess  : Boolean,
                            mvendorid           : BigInt,
                            marchid             : BigInt,
                            mimpid              : BigInt,
                            mhartid             : BigInt,
                            misaExtensionsInit  : Int,
                            misaAccess          : CsrAccess,
                            mtvecAccess         : CsrAccess,
                            mtvecInit           : BigInt,
                            mepcAccess          : CsrAccess,
                            mscratchGen         : Boolean,
                            mcauseAccess        : CsrAccess,
                            mbadaddrAccess      : CsrAccess,
                            mcycleAccess        : CsrAccess,
                            minstretAccess      : CsrAccess,
                            ucycleAccess        : CsrAccess,
                            uinstretAccess      : CsrAccess = CsrAccess.NONE,
                            wfiGenAsWait        : Boolean,
                            ecallGen            : Boolean,
                            xtvecModeGen        : Boolean = false,
                            noCsrAlu            : Boolean = false,
                            wfiGenAsNop         : Boolean = false,
                            ebreakGen           : Boolean = false,
                            userGen             : Boolean = false,
                            supervisorGen       : Boolean = false,
                            sscratchGen         : Boolean = false,
                            stvecAccess         : CsrAccess = CsrAccess.NONE,
                            sepcAccess          : CsrAccess = CsrAccess.NONE,
                            scauseAccess        : CsrAccess = CsrAccess.NONE,
                            sbadaddrAccess      : CsrAccess = CsrAccess.NONE,
                            scycleAccess        : CsrAccess = CsrAccess.NONE,
                            sinstretAccess      : CsrAccess = CsrAccess.NONE,
                            satpAccess          : CsrAccess = CsrAccess.NONE,
                            utimeAccess         :CsrAccess = CsrAccess.NONE,
                            medelegAccess       : CsrAccess = CsrAccess.NONE,
                            midelegAccess       : CsrAccess = CsrAccess.NONE,
                            withExternalMhartid : Boolean = false,
                            mhartidWidth        : Int = 0,
                            pipelineCsrRead     : Boolean = false,
                            pipelinedInterrupt  : Boolean = true,
                            csrOhDecoder        : Boolean = true,
                            deterministicInteruptionEntry : Boolean = false, //Only used for simulatation purposes
                            wfiOutput           : Boolean = false
                          ){
  assert(!ucycleAccess.canWrite)
  def privilegeGen = userGen || supervisorGen
  def noException = this.copy(ecallGen = false, ebreakGen = false, catchIllegalAccess = false)
  def noExceptionButEcall = this.copy(ecallGen = true, ebreakGen = false, catchIllegalAccess = false)
}

object CsrPluginConfig{
  def all : CsrPluginConfig = all(0x00000020l)
  def small : CsrPluginConfig = small(0x00000020l)
  def smallest : CsrPluginConfig = smallest(0x00000020l)

  def openSbi(mhartid : Int, misa : Int) = CsrPluginConfig(
    catchIllegalAccess  = true,
    mvendorid           = 0,
    marchid             = 0,
    mimpid              = 0,
    mhartid             = mhartid,
    misaExtensionsInit  = misa,
    misaAccess          = CsrAccess.READ_ONLY,
    mtvecAccess         = CsrAccess.READ_WRITE,   //Could have been WRITE_ONLY :(
    mtvecInit           = null,
    mepcAccess          = CsrAccess.READ_WRITE,
    mscratchGen         = true,
    mcauseAccess        = CsrAccess.READ_ONLY,
    mbadaddrAccess      = CsrAccess.READ_ONLY,
    mcycleAccess        = CsrAccess.NONE,
    minstretAccess      = CsrAccess.NONE,
    ucycleAccess        = CsrAccess.NONE,
    wfiGenAsWait        = true,
    ecallGen            = true,
    xtvecModeGen        = false,
    noCsrAlu            = false,
    wfiGenAsNop         = false,
    ebreakGen           = false, //TODO
    userGen             = true,
    supervisorGen       = true,
    sscratchGen         = true,
    stvecAccess         = CsrAccess.READ_WRITE,
    sepcAccess          = CsrAccess.READ_WRITE,
    scauseAccess        = CsrAccess.READ_WRITE,
    sbadaddrAccess      = CsrAccess.READ_WRITE,
    scycleAccess        = CsrAccess.NONE,
    sinstretAccess      = CsrAccess.NONE,
    satpAccess          = CsrAccess.NONE,
    medelegAccess       = CsrAccess.READ_WRITE,  //Could have been WRITE_ONLY :(
    midelegAccess       = CsrAccess.READ_WRITE,  //Could have been WRITE_ONLY :(
    pipelineCsrRead     = false,
    deterministicInteruptionEntry  = false
  )

  def linuxMinimal(mtVecInit : BigInt) = CsrPluginConfig(
    catchIllegalAccess  = true,
    mvendorid           = 1,
    marchid             = 2,
    mimpid              = 3,
    mhartid             = 0,
    misaExtensionsInit  = 0, //TODO
    misaAccess          = CsrAccess.NONE, //Read required by some regressions
    mtvecAccess         = CsrAccess.WRITE_ONLY, //Read required by some regressions
    mtvecInit           = mtVecInit,
    mepcAccess          = CsrAccess.READ_WRITE,
    mscratchGen         = true,
    mcauseAccess        = CsrAccess.READ_ONLY,
    mbadaddrAccess      = CsrAccess.READ_ONLY,
    mcycleAccess        = CsrAccess.NONE,
    minstretAccess      = CsrAccess.NONE,
    ucycleAccess        = CsrAccess.NONE,
    uinstretAccess      = CsrAccess.NONE,
    wfiGenAsWait        = true,
    ecallGen            = true,
    xtvecModeGen        = false,
    noCsrAlu            = false,
    wfiGenAsNop         = false,
    ebreakGen           = true,
    userGen             = true,
    supervisorGen       = true,
    sscratchGen         = true,
    stvecAccess         = CsrAccess.READ_WRITE,
    sepcAccess          = CsrAccess.READ_WRITE,
    scauseAccess        = CsrAccess.READ_WRITE,
    sbadaddrAccess      = CsrAccess.READ_WRITE,
    scycleAccess        = CsrAccess.NONE,
    sinstretAccess      = CsrAccess.NONE,
    satpAccess          = CsrAccess.NONE, //Implemented into the MMU plugin
    medelegAccess       = CsrAccess.WRITE_ONLY,
    midelegAccess       = CsrAccess.WRITE_ONLY,
    pipelineCsrRead     = false,
    deterministicInteruptionEntry  = false
  )


  def linuxFull(mtVecInit : BigInt) = CsrPluginConfig(
    catchIllegalAccess  = true,
    mvendorid           = 1,
    marchid             = 2,
    mimpid              = 3,
    mhartid             = 0,
    misaExtensionsInit  = 0, //TODO
    misaAccess          = CsrAccess.READ_WRITE,
    mtvecAccess         = CsrAccess.READ_WRITE,
    mtvecInit           = mtVecInit,
    mepcAccess          = CsrAccess.READ_WRITE,
    mscratchGen         = true,
    mcauseAccess        = CsrAccess.READ_WRITE,
    mbadaddrAccess      = CsrAccess.READ_WRITE,
    mcycleAccess        = CsrAccess.READ_WRITE,
    minstretAccess      = CsrAccess.READ_WRITE,
    ucycleAccess        = CsrAccess.READ_ONLY,
    uinstretAccess      = CsrAccess.READ_ONLY,
    wfiGenAsWait        = true,
    ecallGen            = true,
    xtvecModeGen        = false,
    noCsrAlu            = false,
    wfiGenAsNop         = false,
    ebreakGen           = false,
    userGen             = true,
    supervisorGen       = true,
    sscratchGen         = true,
    stvecAccess         = CsrAccess.READ_WRITE,
    sepcAccess          = CsrAccess.READ_WRITE,
    scauseAccess        = CsrAccess.READ_WRITE,
    sbadaddrAccess      = CsrAccess.READ_WRITE,
    scycleAccess        = CsrAccess.READ_WRITE,
    sinstretAccess      = CsrAccess.READ_WRITE,
    satpAccess          = CsrAccess.NONE, //Implemented into the MMU plugin
    medelegAccess       = CsrAccess.READ_WRITE,
    midelegAccess       = CsrAccess.READ_WRITE,
    pipelineCsrRead     = false,
    deterministicInteruptionEntry  = false
  )

  def all(mtvecInit : BigInt) : CsrPluginConfig = CsrPluginConfig(
    catchIllegalAccess = true,
    mvendorid          = 11,
    marchid            = 22,
    mimpid             = 33,
    mhartid            = 0,
    misaExtensionsInit = 66,
    misaAccess         = CsrAccess.READ_WRITE,
    mtvecAccess        = CsrAccess.READ_WRITE,
    mtvecInit          = mtvecInit,
    mepcAccess         = CsrAccess.READ_WRITE,
    mscratchGen        = true,
    mcauseAccess       = CsrAccess.READ_WRITE,
    mbadaddrAccess     = CsrAccess.READ_WRITE,
    mcycleAccess       = CsrAccess.READ_WRITE,
    minstretAccess     = CsrAccess.READ_WRITE,
    ecallGen           = true,
    wfiGenAsWait       = true,
    ucycleAccess       = CsrAccess.READ_ONLY,
    uinstretAccess     = CsrAccess.READ_ONLY
  )

  def all2(mtvecInit : BigInt) : CsrPluginConfig = CsrPluginConfig(
    catchIllegalAccess = true,
    mvendorid      = 11,
    marchid        = 22,
    mimpid         = 33,
    mhartid        = 0,
    misaExtensionsInit = 66,
    misaAccess     = CsrAccess.READ_WRITE,
    mtvecAccess    = CsrAccess.READ_WRITE,
    mtvecInit      = mtvecInit,
    mepcAccess     = CsrAccess.READ_WRITE,
    mscratchGen    = true,
    mcauseAccess   = CsrAccess.READ_WRITE,
    mbadaddrAccess = CsrAccess.READ_WRITE,
    mcycleAccess   = CsrAccess.READ_WRITE,
    minstretAccess = CsrAccess.READ_WRITE,
    ecallGen       = true,
    wfiGenAsWait         = true,
    ucycleAccess   = CsrAccess.READ_ONLY,
    uinstretAccess = CsrAccess.READ_ONLY,
    supervisorGen  = true,
    sscratchGen    = true,
    stvecAccess    = CsrAccess.READ_WRITE,
    sepcAccess     = CsrAccess.READ_WRITE,
    scauseAccess   = CsrAccess.READ_WRITE,
    sbadaddrAccess = CsrAccess.READ_WRITE,
    scycleAccess   = CsrAccess.READ_WRITE,
    sinstretAccess = CsrAccess.READ_WRITE,
    satpAccess     = CsrAccess.READ_WRITE,
    medelegAccess = CsrAccess.READ_WRITE,
    midelegAccess = CsrAccess.READ_WRITE
  )

  def small(mtvecInit : BigInt)  = CsrPluginConfig(
    catchIllegalAccess = false,
    mvendorid      = null,
    marchid        = null,
    mimpid         = null,
    mhartid        = null,
    misaExtensionsInit = 66,
    misaAccess     = CsrAccess.NONE,
    mtvecAccess    = CsrAccess.NONE,
    mtvecInit      = mtvecInit,
    mepcAccess     = CsrAccess.READ_WRITE,
    mscratchGen    = false,
    mcauseAccess   = CsrAccess.READ_ONLY,
    mbadaddrAccess = CsrAccess.READ_ONLY,
    mcycleAccess   = CsrAccess.NONE,
    minstretAccess = CsrAccess.NONE,
    ecallGen       = false,
    wfiGenAsWait         = false,
    ucycleAccess   = CsrAccess.NONE,
    uinstretAccess = CsrAccess.NONE
  )

  def smallest(mtvecInit : BigInt)  = CsrPluginConfig(
    catchIllegalAccess = false,
    mvendorid      = null,
    marchid        = null,
    mimpid         = null,
    mhartid        = null,
    misaExtensionsInit = 66,
    misaAccess     = CsrAccess.NONE,
    mtvecAccess    = CsrAccess.NONE,
    mtvecInit      = mtvecInit,
    mepcAccess     = CsrAccess.NONE,
    mscratchGen    = false,
    mcauseAccess   = CsrAccess.READ_ONLY,
    mbadaddrAccess = CsrAccess.NONE,
    mcycleAccess   = CsrAccess.NONE,
    minstretAccess = CsrAccess.NONE,
    ecallGen       = false,
    wfiGenAsWait         = false,
    ucycleAccess   = CsrAccess.NONE,
    uinstretAccess = CsrAccess.NONE
  )

  def secure(mtvecInit : BigInt) = CsrPluginConfig(
    catchIllegalAccess = true,
    mvendorid           = 1,
    marchid             = 2,
    mimpid              = 3,
    mhartid             = 0,
    misaExtensionsInit  = 0x101064, // RV32GCFMU
    misaAccess          = CsrAccess.READ_WRITE,
    mtvecAccess         = CsrAccess.READ_WRITE,
    mtvecInit           = mtvecInit,
    mepcAccess          = CsrAccess.READ_WRITE,
    mscratchGen         = true,
    mcauseAccess        = CsrAccess.READ_WRITE,
    mbadaddrAccess      = CsrAccess.READ_WRITE,
    mcycleAccess        = CsrAccess.READ_WRITE,
    minstretAccess      = CsrAccess.READ_WRITE,
    ucycleAccess        = CsrAccess.READ_ONLY,
    uinstretAccess      = CsrAccess.READ_ONLY,
    wfiGenAsWait        = true,
    ecallGen            = true,
    userGen             = true,
    medelegAccess       = CsrAccess.READ_WRITE,
    midelegAccess       = CsrAccess.READ_WRITE
  )

}
case class CsrWrite(that : Data, bitOffset : Int)
case class CsrRead(that : Data , bitOffset : Int)
case class CsrReadToWriteOverride(that : Data, bitOffset : Int) //Used for special cases, as MIP where there shadow stuff
case class CsrOnWrite(doThat :() => Unit)
case class CsrDuringWrite(doThat :() => Unit)
case class CsrDuringRead(doThat :() => Unit)
case class CsrDuring(doThat :() => Unit)
case class CsrOnRead(doThat : () => Unit)


case class CsrMapping() extends Area with CsrInterface {
  val mapping = mutable.LinkedHashMap[Int,ArrayBuffer[Any]]()
  val always = ArrayBuffer[Any]()
  val readDataSignal, readDataInit, writeDataSignal = Bits(32 bits)
  val allowCsrSignal = False
  val hazardFree = Bool()

  readDataSignal := readDataInit
  def addMappingAt(address : Int,that : Any) = mapping.getOrElseUpdate(address,new ArrayBuffer[Any]) += that
  override def r(csrAddress : Int, bitOffset : Int, that : Data): Unit = addMappingAt(csrAddress, CsrRead(that,bitOffset))
  override def w(csrAddress : Int, bitOffset : Int, that : Data): Unit = addMappingAt(csrAddress, CsrWrite(that,bitOffset))
  override def r2w(csrAddress : Int, bitOffset : Int, that : Data): Unit = addMappingAt(csrAddress, CsrReadToWriteOverride(that,bitOffset))
  override def onWrite(csrAddress: Int)(body: => Unit): Unit = addMappingAt(csrAddress, CsrOnWrite(() => body))
  override def duringWrite(csrAddress: Int)(body: => Unit): Unit = addMappingAt(csrAddress, CsrDuringWrite(() => body))
  override def duringRead(csrAddress: Int)(body: => Unit): Unit = addMappingAt(csrAddress, CsrDuringRead(() => body))
  override def during(csrAddress: Int)(body: => Unit): Unit = addMappingAt(csrAddress, CsrDuring(() => body))
  override def onRead(csrAddress: Int)(body: => Unit): Unit =  addMappingAt(csrAddress, CsrOnRead(() => {body}))
  override def duringAny(): Bool = ???
<<<<<<< HEAD
  override def duringAnyRead(body: => Unit) : Unit = always += CsrDuringRead(() => body)
  override def duringAnyWrite(body: => Unit) : Unit = always += CsrDuringWrite(() => body)
  override def onAnyRead(body: => Unit) : Unit = always += CsrOnRead(() => body)
  override def onAnyWrite(body: => Unit) : Unit = always += CsrOnWrite(() => body)
=======
  override def durringWrite(body: => Unit) : Unit = always += CsrDuringRead(() => body)
  override def durringRead(body: => Unit) : Unit = always += CsrDuringWrite(() => body)
>>>>>>> 4490254d
  override def readData() = readDataSignal
  override def writeData() = writeDataSignal
  override def allowCsr() = allowCsrSignal := True
  override def isHazardFree() = hazardFree
}


trait CsrInterface{
  def onWrite(csrAddress : Int)(doThat : => Unit) : Unit
  def onRead(csrAddress : Int)(doThat : => Unit) : Unit
  def duringWrite(csrAddress: Int)(body: => Unit): Unit
  def duringRead(csrAddress: Int)(body: => Unit): Unit
  def during(csrAddress: Int)(body: => Unit): Unit
  def duringAny(): Bool
  def r(csrAddress : Int, bitOffset : Int, that : Data): Unit
  def w(csrAddress : Int, bitOffset : Int, that : Data): Unit
  def rw(csrAddress : Int, bitOffset : Int,that : Data): Unit ={
    r(csrAddress,bitOffset,that)
    w(csrAddress,bitOffset,that)
  }
<<<<<<< HEAD
  def duringAnyRead(body: => Unit) : Unit //Called all the durration of a Csr write instruction in the execute stage
  def duringAnyWrite(body: => Unit) : Unit //same than above for read
  def onAnyRead(body: => Unit) : Unit
  def onAnyWrite(body: => Unit) : Unit
=======
  def durringWrite(body: => Unit) : Unit //Called all the durration of a Csr write instruction in the execute stage
  def durringRead(body: => Unit) : Unit //same than above for read
>>>>>>> 4490254d
  def allowCsr() : Unit  //In case your csr do not use the regular API with csrAddress but is implemented using "side channels", you can call that if the current csr is implemented
  def isHazardFree() : Bool // You should not have any side effect nor use readData() until this return True

  def r2w(csrAddress : Int, bitOffset : Int,that : Data): Unit

  def rw(csrAddress : Int, thats : (Int, Data)*) : Unit = for(that <- thats) rw(csrAddress,that._1, that._2)
  def w(csrAddress : Int, thats : (Int, Data)*) : Unit = for(that <- thats) w(csrAddress,that._1, that._2)
  def r(csrAddress : Int, thats : (Int, Data)*) : Unit = for(that <- thats) r(csrAddress,that._1, that._2)
  def rw[T <: Data](csrAddress : Int, that : T): Unit = rw(csrAddress,0,that)
  def w[T <: Data](csrAddress : Int, that : T): Unit = w(csrAddress,0,that)
  def r [T <: Data](csrAddress : Int, that : T): Unit = r(csrAddress,0,that)
  def isWriting(csrAddress : Int) : Bool = {
    val ret = False
    onWrite(csrAddress){
      ret := True
    }
    ret
  }

  def isReading(csrAddress : Int) : Bool = {
    val ret = False
    onRead(csrAddress){
      ret := True
    }
    ret
  }

  def readData() : Bits //Return the 32 bits internal signal of the CsrPlugin for you to override (if you want)
  def writeData() : Bits //Return the 32 bits value that the CsrPlugin want to write in the CSR (depend on readData combinatorialy)
}


trait IContextSwitching{
  def isContextSwitching : Bool
}
trait IWake{
  def askWake() : Unit
}

class CsrPlugin(val config: CsrPluginConfig) extends Plugin[VexRiscv] with ExceptionService with PrivilegeService with InterruptionInhibitor with ExceptionInhibitor with IContextSwitching with CsrInterface with IWake{
  import config._
  import CsrAccess._

  assert(!(wfiGenAsNop && wfiGenAsWait))

  def xlen = 32

  //Mannage ExceptionService calls
  val exceptionPortsInfos = ArrayBuffer[ExceptionPortInfo]()
  override def newExceptionPort(stage : Stage, priority : Int = 0) = {
    val interface = Flow(ExceptionCause())
    exceptionPortsInfos += ExceptionPortInfo(interface,stage,priority)
    interface
  }



  var exceptionPendings : Vec[Bool] = null
  override def isExceptionPending(stage : Stage): Bool = exceptionPendings(pipeline.stages.indexOf(stage))

  var redoInterface : Flow[UInt] = null
  var jumpInterface : Flow[UInt] = null
  var timerInterrupt, externalInterrupt, softwareInterrupt : Bool = null
  var externalInterruptS : Bool = null
  var forceMachineWire : Bool = null
  var privilege : UInt = null
  var selfException : Flow[ExceptionCause] = null
  var contextSwitching : Bool = null
  var thirdPartyWake : Bool = null
  var inWfi : Bool = null
  var externalMhartId : UInt = null
  var utime : UInt = null

  override def askWake(): Unit = thirdPartyWake := True

  override def isContextSwitching = contextSwitching

  object EnvCtrlEnum extends SpinalEnum(binarySequential){
    val NONE, XRET = newElement()
    val WFI = if(wfiGenAsWait) newElement() else null
    val ECALL = if(ecallGen) newElement() else null
    val EBREAK = if(ebreakGen) newElement() else null
  }

  object ENV_CTRL extends Stageable(EnvCtrlEnum())
  object IS_CSR extends Stageable(Bool)
  object IS_SFENCE_VMA extends Stageable(Bool)
  object CSR_WRITE_OPCODE extends Stageable(Bool)
  object CSR_READ_OPCODE extends Stageable(Bool)
  object PIPELINED_CSR_READ extends Stageable(Bits(32 bits))

  var allowInterrupts : Bool = null
  var allowException  : Bool = null
  var allowEbreakException : Bool = null

  var csrMapping : CsrMapping = null

  //Print CSR mapping
  def printCsr() {
    for ((address, things) <- csrMapping.mapping) {
      println("0x" + address.toHexString + " => ")
      for (thing <- things) {
        println(" - " + thing)
      }
    }
  }


  //Interruption and exception data model
  case class Delegator(var enable : Bool, privilege : Int)
  case class InterruptSpec(var cond : Bool, id : Int, privilege : Int, delegators : List[Delegator])
  case class ExceptionSpec(id : Int, delegators : List[Delegator])
  var interruptSpecs = ArrayBuffer[InterruptSpec]()
  var exceptionSpecs = ArrayBuffer[ExceptionSpec]()

  def addInterrupt(cond : Bool, id : Int, privilege : Int, delegators : List[Delegator]): Unit = {
    interruptSpecs += InterruptSpec(cond, id, privilege, delegators)
  }

  override def r(csrAddress: Int, bitOffset: Int, that: Data): Unit = csrMapping.r(csrAddress, bitOffset, that)
  override def w(csrAddress: Int, bitOffset: Int, that: Data): Unit = csrMapping.w(csrAddress, bitOffset, that)
  override def r2w(csrAddress: Int, bitOffset: Int, that: Data): Unit = csrMapping.r2w(csrAddress, bitOffset, that)
  override def onWrite(csrAddress: Int)(body: => Unit): Unit = csrMapping.onWrite(csrAddress)(body)
  override def duringWrite(csrAddress: Int)(body: => Unit): Unit = csrMapping.duringWrite(csrAddress)(body)
  override def onRead(csrAddress: Int)(body: => Unit): Unit = csrMapping.onRead(csrAddress)(body)
  override def duringRead(csrAddress: Int)(body: => Unit): Unit = csrMapping.duringRead(csrAddress)(body)
  override def during(csrAddress: Int)(body: => Unit): Unit = csrMapping.during(csrAddress)(body)
  override def duringAny(): Bool = pipeline.execute.arbitration.isValid && pipeline.execute.input(IS_CSR)
<<<<<<< HEAD
  override def duringAnyRead(body: => Unit) = csrMapping.duringAnyRead(body)
  override def duringAnyWrite(body: => Unit) = csrMapping.duringAnyWrite(body)
  override def onAnyRead(body: => Unit) = csrMapping.onAnyRead(body)
  override def onAnyWrite(body: => Unit) = csrMapping.onAnyWrite(body)
=======
  override def durringWrite(body: => Unit) = csrMapping.durringWrite(body)
  override def durringRead(body: => Unit) = csrMapping.durringRead(body)
>>>>>>> 4490254d
  override def allowCsr() = csrMapping.allowCsr()
  override def readData() = csrMapping.readData()
  override def writeData() = csrMapping.writeData()
  override def isHazardFree() = csrMapping.isHazardFree()

  override def setup(pipeline: VexRiscv): Unit = {
    import pipeline.config._

    csrMapping = new CsrMapping()

    inWfi = False.addTag(Verilator.public)

    thirdPartyWake = False

    val defaultEnv = List[(Stageable[_ <: BaseType],Any)](
    )

    val defaultCsrActions = List[(Stageable[_ <: BaseType],Any)](
      IS_CSR                   -> True,
      REGFILE_WRITE_VALID      -> True,
      BYPASSABLE_EXECUTE_STAGE -> False,
      BYPASSABLE_MEMORY_STAGE  -> True
    ) ++ (if(catchIllegalAccess) List(HAS_SIDE_EFFECT -> True) else Nil)

    val nonImmediatActions = defaultCsrActions ++ List(
      SRC1_CTRL                -> Src1CtrlEnum.RS,
      RS1_USE                 -> True
    )

    val immediatActions = defaultCsrActions ++ List(
      SRC1_CTRL -> Src1CtrlEnum.URS1
    )

    val decoderService = pipeline.service(classOf[DecoderService])

    decoderService.addDefault(ENV_CTRL, EnvCtrlEnum.NONE)
    decoderService.addDefault(IS_CSR, False)
    decoderService.add(List(
      CSRRW  -> nonImmediatActions,
      CSRRS  -> nonImmediatActions,
      CSRRC  -> nonImmediatActions,
      CSRRWI -> immediatActions,
      CSRRSI -> immediatActions,
      CSRRCI -> immediatActions,
      MRET   -> (defaultEnv ++ List(ENV_CTRL -> EnvCtrlEnum.XRET, HAS_SIDE_EFFECT -> True)),
      SRET   -> (defaultEnv ++ List(ENV_CTRL -> EnvCtrlEnum.XRET, HAS_SIDE_EFFECT -> True))
    ))
    if(wfiGenAsWait)   decoderService.add(WFI,  defaultEnv ++ List(ENV_CTRL -> EnvCtrlEnum.WFI))
    if(wfiGenAsNop)   decoderService.add(WFI, Nil)
    if(ecallGen) decoderService.add(ECALL,  defaultEnv ++ List(ENV_CTRL -> EnvCtrlEnum.ECALL, HAS_SIDE_EFFECT -> True))
    if(ebreakGen) decoderService.add(EBREAK,  defaultEnv ++ List(ENV_CTRL -> EnvCtrlEnum.EBREAK, HAS_SIDE_EFFECT -> True))

    val  pcManagerService = pipeline.service(classOf[JumpService])
    jumpInterface = pcManagerService.createJumpInterface(pipeline.stages.last)
    jumpInterface.valid := False
    jumpInterface.payload.assignDontCare()


    if(supervisorGen) {
      redoInterface = pcManagerService.createJumpInterface(pipeline.execute, 10)
    }

    exceptionPendings = Vec(Bool, pipeline.stages.length)
    timerInterrupt    = in Bool() setName("timerInterrupt")
    externalInterrupt = in Bool() setName("externalInterrupt")
    softwareInterrupt = in Bool() setName("softwareInterrupt") default(False)
    if(supervisorGen){
//      timerInterruptS    = in Bool() setName("timerInterruptS")
      externalInterruptS = in Bool() setName("externalInterruptS")
    }
    contextSwitching = Bool().setName("contextSwitching")

    privilege = UInt(2 bits).setName("CsrPlugin_privilege")
    forceMachineWire = False

    if(catchIllegalAccess || ecallGen || ebreakGen)
      selfException = newExceptionPort(pipeline.execute)

    allowInterrupts = True
    allowException = True
    allowEbreakException = True

    for (i <- interruptSpecs) i.cond = i.cond.pull()


    pipeline.update(MPP, UInt(2 bits))

    if(withExternalMhartid) externalMhartId = in UInt(mhartidWidth bits)
    if(utimeAccess != CsrAccess.NONE) utime = in UInt(64 bits) setName("utime")

    if(supervisorGen) {
      decoderService.addDefault(IS_SFENCE_VMA, False)
      decoderService.add(SFENCE_VMA, List(IS_SFENCE_VMA -> True))
    }
  }

  def inhibateInterrupts() : Unit = allowInterrupts := False
  def inhibateException() : Unit  = allowException  := False
  def inhibateEbreakException() : Unit  = allowEbreakException  := False

  override def isUser() : Bool = privilege === 0
  override def isSupervisor(): Bool = privilege === 1
  override def isMachine(): Bool = privilege === 3
  override def forceMachine(): Unit = forceMachineWire := True

  override def build(pipeline: VexRiscv): Unit = {
    import pipeline._
    import pipeline.config._
    val fetcher = service(classOf[IBusFetcher])
    val trapCodeWidth = log2Up((List(16) ++ interruptSpecs.map(_.id + 1) ++ exceptionPortsInfos.map(p => 1 << widthOf(p.port.code))).max)

    //Define CSR mapping utilities
    implicit class CsrAccessPimper(csrAccess : CsrAccess){
      def apply(csrAddress : Int, thats : (Int, Data)*) : Unit = {
        if(csrAccess == `WRITE_ONLY` || csrAccess ==  `READ_WRITE`) for(that <- thats) csrMapping.w(csrAddress,that._1, that._2)
        if(csrAccess == `READ_ONLY`  || csrAccess ==  `READ_WRITE`) for(that <- thats) csrMapping.r(csrAddress,that._1, that._2)
      }
      def apply(csrAddress : Int, that : Data) : Unit = {
        if(csrAccess == `WRITE_ONLY` || csrAccess ==  `READ_WRITE`) csrMapping.w(csrAddress, 0, that)
        if(csrAccess == `READ_ONLY`  || csrAccess ==  `READ_WRITE`) csrMapping.r(csrAddress, 0, that)
      }
    }


    case class Xtvec() extends Bundle {
      val mode = Bits(2 bits)
      val base = UInt(xlen-2 bits)
    }

    val privilegeReg = privilegeGen generate RegInit(U"11")
    privilege := (if(privilegeGen) privilegeReg else U"11")

    when(forceMachineWire) { privilege := 3 }

    val machineCsr = pipeline plug new Area{
      //Define CSR registers
      // Status => MXR, SUM, TVM, TW, TSE ?
      val misa = new Area{
        val base = Reg(UInt(2 bits)) init(U"01") allowUnsetRegToAvoidLatch
        val extensions = Reg(Bits(26 bits)) init(misaExtensionsInit) allowUnsetRegToAvoidLatch
      }

      val mtvec = Reg(Xtvec()).allowUnsetRegToAvoidLatch

      if(mtvecInit != null) mtvec.mode init(mtvecInit & 0x3)
      if(mtvecInit != null) mtvec.base init(mtvecInit / 4)
      val mepc = Reg(UInt(xlen bits))
      val mstatus = new Area{
        val MIE, MPIE = RegInit(False)
        val MPP = RegInit(U"11")
      }
      val mip = new Area{
        val MEIP = RegNext(externalInterrupt)
        val MTIP = RegNext(timerInterrupt)
        val MSIP = RegNext(softwareInterrupt)
      }
      val mie = new Area{
        val MEIE, MTIE, MSIE = RegInit(False)
      }
      val mscratch = if(mscratchGen) Reg(Bits(xlen bits)) else null
      val mcause   = new Area{
        val interrupt = Reg(Bool)
        val exceptionCode = Reg(UInt(trapCodeWidth bits))
      }
      val mtval = Reg(UInt(xlen bits))
      val mcycle   = Reg(UInt(64 bits)) randBoot()
      val minstret = Reg(UInt(64 bits)) randBoot()


      val medeleg = supervisorGen generate new Area {
        val IAM, IAF, II, LAM, LAF, SAM, SAF, EU, ES, IPF, LPF, SPF = RegInit(False)
        val mapping = mutable.LinkedHashMap(0 -> IAM, 1 -> IAF, 2 -> II, 4 -> LAM, 5 -> LAF, 6 -> SAM, 7 -> SAF, 8 -> EU, 9 -> ES, 12 -> IPF, 13 -> LPF, 15 -> SPF)
      }
      val mideleg = supervisorGen generate new Area {
        val ST, SE, SS = RegInit(False)
      }

      if(mvendorid != null) READ_ONLY(CSR.MVENDORID, U(mvendorid))
      if(marchid   != null) READ_ONLY(CSR.MARCHID  , U(marchid  ))
      if(mimpid    != null) READ_ONLY(CSR.MIMPID   , U(mimpid   ))
      if(mhartid   != null && !withExternalMhartid) READ_ONLY(CSR.MHARTID  , U(mhartid  ))
      if(withExternalMhartid) READ_ONLY(CSR.MHARTID  , externalMhartId)
      misaAccess(CSR.MISA, xlen-2 -> misa.base , 0 -> misa.extensions)

      //Machine CSR
      READ_WRITE(CSR.MSTATUS,11 -> mstatus.MPP, 7 -> mstatus.MPIE, 3 -> mstatus.MIE)
      READ_ONLY(CSR.MIP, 11 -> mip.MEIP, 7 -> mip.MTIP)
      READ_WRITE(CSR.MIP, 3 -> mip.MSIP)
      READ_WRITE(CSR.MIE, 11 -> mie.MEIE, 7 -> mie.MTIE, 3 -> mie.MSIE)

      mtvecAccess(CSR.MTVEC, 2 -> mtvec.base, 0 -> mtvec.mode)
      mepcAccess(CSR.MEPC, mepc)
      if(mscratchGen) READ_WRITE(CSR.MSCRATCH, mscratch)
      mcauseAccess(CSR.MCAUSE, xlen-1 -> mcause.interrupt, 0 -> mcause.exceptionCode)
      mbadaddrAccess(CSR.MBADADDR, mtval)
      mcycleAccess(CSR.MCYCLE, mcycle(31 downto 0))
      mcycleAccess(CSR.MCYCLEH, mcycle(63 downto 32))
      minstretAccess(CSR.MINSTRET, minstret(31 downto 0))
      minstretAccess(CSR.MINSTRETH, minstret(63 downto 32))

      if(supervisorGen) {
        for((id, enable) <- medeleg.mapping) medelegAccess(CSR.MEDELEG, id -> enable)
        midelegAccess(CSR.MIDELEG, 9 -> mideleg.SE, 5 -> mideleg.ST, 1 -> mideleg.SS)
      }

      //User CSR
      ucycleAccess(CSR.UCYCLE, mcycle(31 downto 0))
      ucycleAccess(CSR.UCYCLEH, mcycle(63 downto 32))
      uinstretAccess(CSR.UINSTRET, minstret(31 downto 0))
      uinstretAccess(CSR.UINSTRETH, minstret(63 downto 32))

      if(utimeAccess != CsrAccess.NONE) {
        utimeAccess(CSR.UTIME,  utime(31 downto 0))
        utimeAccess(CSR.UTIMEH, utime(63 downto 32))
      }

      pipeline(MPP) := mstatus.MPP
    }

    val supervisorCsr = ifGen(supervisorGen) {
      pipeline plug new Area {
        val sstatus = new Area {
          val SIE, SPIE = RegInit(False)
          val SPP = RegInit(U"1")
        }

        val sip = new Area {
          val SEIP_SOFT = RegInit(False)
          val SEIP_INPUT = RegNext(externalInterruptS)
          val SEIP_OR = SEIP_SOFT || SEIP_INPUT
          val STIP = RegInit(False)
          val SSIP = RegInit(False)
        }
        val sie = new Area {
          val SEIE, STIE, SSIE = RegInit(False)
        }
        val stvec = Reg(Xtvec()).allowUnsetRegToAvoidLatch
        val sscratch = if (sscratchGen) Reg(Bits(xlen bits)) else null

        val scause = new Area {
          val interrupt = Reg(Bool)
          val exceptionCode = Reg(UInt(trapCodeWidth bits))
        }
        val stval = Reg(UInt(xlen bits))
        val sepc = Reg(UInt(xlen bits))
        val satp = new Area {
          val PPN = Reg(Bits(22 bits))
          val ASID = Reg(Bits(9 bits))
          val MODE = Reg(Bits(1 bits))
        }

        //Supervisor CSR
        for(offset <- List(CSR.MSTATUS, CSR.SSTATUS)) READ_WRITE(offset,8 -> sstatus.SPP, 5 -> sstatus.SPIE, 1 -> sstatus.SIE)
        for(offset <- List(CSR.MIP, CSR.SIP)) {
          READ_WRITE(offset, 5 -> sip.STIP, 1 -> sip.SSIP)
          READ_ONLY(offset,  9 -> sip.SEIP_OR)
          WRITE_ONLY(offset,  9 -> sip.SEIP_SOFT)
          r2w(offset, 9, sip.SEIP_SOFT)
        }

        for(offset <- List(CSR.MIE, CSR.SIE)) READ_WRITE(offset, 9 -> sie.SEIE, 5 -> sie.STIE, 1 -> sie.SSIE)


        stvecAccess(CSR.STVEC, 2 -> stvec.base, 0 -> stvec.mode)
        sepcAccess(CSR.SEPC, sepc)
        if(sscratchGen) READ_WRITE(CSR.SSCRATCH, sscratch)
        scauseAccess(CSR.SCAUSE, xlen-1 -> scause.interrupt, 0 -> scause.exceptionCode)
        sbadaddrAccess(CSR.SBADADDR, stval)
        satpAccess(CSR.SATP, 31 -> satp.MODE, 22 -> satp.ASID, 0 -> satp.PPN)


        val rescheduleLogic = supervisorGen generate new Area {
          redoInterface.valid := False
          redoInterface.payload := decode.input(PC)

          val rescheduleNext = False
          when(execute.arbitration.isValid && execute.input(IS_SFENCE_VMA)) { rescheduleNext := True }
          duringWrite(CSR.SATP) { rescheduleNext := True }

          when(rescheduleNext){
            redoInterface.valid := True
            execute.arbitration.flushNext := True
            decode.arbitration.haltByOther := True
          }
        }
      }
    }



    pipeline plug new Area{
      import machineCsr._
      import supervisorCsr._

      val lastStage = pipeline.stages.last
      val beforeLastStage = pipeline.stages(pipeline.stages.size-2)
      val stagesFromExecute = pipeline.stages.dropWhile(_ != execute)

      //Manage counters
      mcycle := mcycle + 1
      when(lastStage.arbitration.isFiring) {
        minstret := minstret + 1
      }


      if(supervisorGen) {
        addInterrupt(sip.STIP && sie.STIE,    id = 5, privilege = 1, delegators = List(Delegator(mideleg.ST, 3)))
        addInterrupt(sip.SSIP && sie.SSIE,    id = 1, privilege = 1, delegators = List(Delegator(mideleg.SS, 3)))
        addInterrupt(sip.SEIP_OR && sie.SEIE, id = 9, privilege = 1, delegators = List(Delegator(mideleg.SE, 3)))

        for((id, enable) <- medeleg.mapping) exceptionSpecs += ExceptionSpec(id, List(Delegator(enable, 3)))
      }

      addInterrupt(mip.MTIP && mie.MTIE, id = 7, privilege = 3, delegators = Nil)
      addInterrupt(mip.MSIP && mie.MSIE, id = 3, privilege = 3, delegators = Nil)
      addInterrupt(mip.MEIP && mie.MEIE, id = 11, privilege = 3, delegators = Nil)


      val mepcCaptureStage = if(exceptionPortsInfos.nonEmpty) lastStage else decode


      //Aggregate all exception port and remove required instructions
      val exceptionPortCtrl = exceptionPortsInfos.nonEmpty generate new Area{
        val firstStageIndexWithExceptionPort = exceptionPortsInfos.map(i => indexOf(i.stage)).min
        val exceptionValids = Vec(stages.map(s => Bool().setPartialName(s.getName())))
        val exceptionValidsRegs = Vec(stages.map(s => Reg(Bool).init(False).setPartialName(s.getName()))).allowUnsetRegToAvoidLatch
        val exceptionContext = Reg(ExceptionCause())
        val exceptionTargetPrivilegeUncapped = U"11"

        switch(exceptionContext.code){
          for(s <- exceptionSpecs){
            is(s.id){
              var exceptionPrivilegs = if (supervisorGen) List(1, 3) else List(3)
              while(exceptionPrivilegs.length != 1){
                val p = exceptionPrivilegs.head
                if (exceptionPrivilegs.tail.forall(e => s.delegators.exists(_.privilege == e))) {
                  val delegUpOn = s.delegators.filter(_.privilege > p).map(_.enable).fold(True)(_ && _)
                  val delegDownOff = !s.delegators.filter(_.privilege <= p).map(_.enable).orR
                  when(delegUpOn && delegDownOff) {
                    exceptionTargetPrivilegeUncapped := p
                  }
                }
                exceptionPrivilegs = exceptionPrivilegs.tail
              }
            }
          }
        }
        val exceptionTargetPrivilege = privilege.max(exceptionTargetPrivilegeUncapped)

        val groupedByStage = exceptionPortsInfos.map(_.stage).distinct.map(s => {
          val stagePortsInfos = exceptionPortsInfos.filter(_.stage == s).sortWith(_.priority > _.priority)
          val stagePort = stagePortsInfos.length match{
            case 1 => stagePortsInfos.head.port
            case _ => {
              val groupedPort = Flow(ExceptionCause())
              val valids = stagePortsInfos.map(_.port.valid)
              val codes = stagePortsInfos.map(_.port.payload)
              groupedPort.valid := valids.orR
              groupedPort.payload := MuxOH(OHMasking.first(stagePortsInfos.map(_.port.valid).asBits), codes)
              groupedPort
            }
          }
          ExceptionPortInfo(stagePort,s,0)
        })

        val sortedByStage = groupedByStage.sortWith((a, b) => pipeline.indexOf(a.stage) < pipeline.indexOf(b.stage))
//        sortedByStage.zipWithIndex.foreach(e => e._1.port.setName(e._1.stage.getName() + "_exception_agregat"))
        exceptionValids := exceptionValidsRegs
        for(portInfo <- sortedByStage; port = portInfo.port ; stage = portInfo.stage; stageId = indexOf(portInfo.stage)) {
          when(port.valid) {
            stage.arbitration.flushNext := True
            stage.arbitration.removeIt := True
            exceptionValids(stageId) := True
            exceptionContext := port.payload
          }
        }

        for(stageId <- firstStageIndexWithExceptionPort until stages.length; stage = stages(stageId) ){
          val previousStage = if(stageId == firstStageIndexWithExceptionPort) stage else stages(stageId-1)
          when(!stage.arbitration.isStuck){
            exceptionValidsRegs(stageId) := (if(stageId != firstStageIndexWithExceptionPort) exceptionValids(stageId-1) && !previousStage.arbitration.isStuck else False)
          }otherwise{
            if(stage != stages.last)
              exceptionValidsRegs(stageId) := exceptionValids(stageId)
            else
              exceptionValidsRegs(stageId) := False
          }
          when(stage.arbitration.isFlushed){
            exceptionValids(stageId) := False
          }
        }

        when(exceptionValids.orR){
          fetcher.haltIt()
        }

        //Avoid the PC register of the last stage to change durring an exception handleing (Used to fill Xepc)
        stages.last.dontSample.getOrElseUpdate(PC, ArrayBuffer[Bool]()) += exceptionValids.last
        exceptionPendings := exceptionValidsRegs
      }





      //Process interrupt request, code and privilege
      val interrupt = new Area {
        val valid = if(pipelinedInterrupt) RegNext(False) init(False) else False
        val code = if(pipelinedInterrupt) Reg(UInt(trapCodeWidth bits)) else UInt(trapCodeWidth bits).assignDontCare()
        var privilegs = if (supervisorGen) List(1, 3) else List(3)
        val targetPrivilege = if(pipelinedInterrupt) Reg(UInt(2 bits)) else UInt(2 bits).assignDontCare()
        val privilegeAllowInterrupts = mutable.LinkedHashMap[Int, Bool]()
        if (supervisorGen) privilegeAllowInterrupts += 1 -> ((sstatus.SIE && privilege === U"01") || privilege < U"01")
        privilegeAllowInterrupts += 3 -> (mstatus.MIE || privilege < U"11")
        while (privilegs.nonEmpty) {
          val p = privilegs.head
          when(privilegeAllowInterrupts(p)) {
            for (i <- interruptSpecs
                 if i.privilege <= p //EX : Machine timer interrupt can't go into supervisor mode
                 if privilegs.tail.forall(e => i.delegators.exists(_.privilege == e))) { // EX : Supervisor timer need to have machine mode delegator
              val delegUpOn = i.delegators.filter(_.privilege > p).map(_.enable).fold(True)(_ && _)
              val delegDownOff = !i.delegators.filter(_.privilege <= p).map(_.enable).orR
              when(i.cond && delegUpOn && delegDownOff) {
                valid := True
                code := i.id
                targetPrivilege := p
              }
            }
          }
          privilegs = privilegs.tail
        }

        code.addTag(Verilator.public)
      }




      val exception = if(exceptionPortCtrl != null) exceptionPortCtrl.exceptionValids.last && allowException else False
      val lastStageWasWfi = if(wfiGenAsWait) RegNext(lastStage.arbitration.isFiring && lastStage.input(ENV_CTRL) === EnvCtrlEnum.WFI) init(False) else False



      //Used to make the pipeline empty softly (for interrupts)
      val pipelineLiberator = new Area{
        val pcValids = Vec(RegInit(False), stagesFromExecute.length)
        val active = interrupt.valid && allowInterrupts && decode.arbitration.isValid
        when(active){
          decode.arbitration.haltByOther := True
          for((stage, reg, previous) <- (stagesFromExecute, pcValids, True :: pcValids.toList).zipped){
            when(!stage.arbitration.isStuck){
              reg := previous
            }
          }
        }
        when(!active || decode.arbitration.isRemoved) {
          pcValids.foreach(_ := False)
        }

//        val pcValids = for(stage <- stagesFromExecute) yield RegInit(False) clearWhen(!started) setWhen(!stage.arbitration.isValid)
        val done = CombInit(pcValids.last)
        if(exceptionPortCtrl != null) done.clearWhen(exceptionPortCtrl.exceptionValidsRegs.tail.orR)
      }

      //Interrupt/Exception entry logic
      val interruptJump = Bool.addTag(Verilator.public)
      interruptJump := interrupt.valid && pipelineLiberator.done && allowInterrupts
      if(pipelinedInterrupt) interrupt.valid clearWhen(interruptJump) //avoid double fireing

      val hadException = RegNext(exception) init(False) addTag(Verilator.public)
      pipelineLiberator.done.clearWhen(hadException)


      val targetPrivilege = CombInit(interrupt.targetPrivilege)
      if(exceptionPortCtrl != null) when(hadException) {
        targetPrivilege := exceptionPortCtrl.exceptionTargetPrivilege
      }

      val trapCause = CombInit(interrupt.code.resize(trapCodeWidth))
      if(exceptionPortCtrl != null) when( hadException){
        trapCause := exceptionPortCtrl.exceptionContext.code.resized
      }

      val xtvec = Xtvec().assignDontCare()
      switch(targetPrivilege){
        if(supervisorGen) is(1) { xtvec := supervisorCsr.stvec }
        is(3){ xtvec := machineCsr.mtvec }
      }

      when(hadException || interruptJump){
        fetcher.haltIt() //Avoid having the fetch confused by the incomming privilege switch

        jumpInterface.valid         := True
        jumpInterface.payload       := (if(!xtvecModeGen) xtvec.base @@ U"00" else (xtvec.mode === 0 || hadException) ? (xtvec.base @@ U"00") | ((xtvec.base + trapCause) @@ U"00") )
        lastStage.arbitration.flushNext := True

        if(privilegeGen) privilegeReg := targetPrivilege

        switch(targetPrivilege){
          if(supervisorGen) is(1) {
            sstatus.SIE := False
            sstatus.SPIE := sstatus.SIE
            sstatus.SPP := privilege(0 downto 0)
            scause.interrupt := !hadException
            scause.exceptionCode := trapCause
            sepc := mepcCaptureStage.input(PC)
            if (exceptionPortCtrl != null) when(hadException){
              stval := exceptionPortCtrl.exceptionContext.badAddr
            }
          }

          is(3){
            mstatus.MIE  := False
            mstatus.MPIE := mstatus.MIE
            mstatus.MPP  := privilege
            mcause.interrupt := !hadException
            mcause.exceptionCode := trapCause
            mepc := mepcCaptureStage.input(PC)
            if(exceptionPortCtrl != null) when(hadException){
              mtval := exceptionPortCtrl.exceptionContext.badAddr
            }
          }
        }
      }

      if(exceptionPortCtrl == null){
        if(mbadaddrAccess == CsrAccess.READ_ONLY) mtval := 0
        if(sbadaddrAccess == CsrAccess.READ_ONLY) stval := 0
      }

      lastStage plug new Area{
        import lastStage._

        //Manage MRET / SRET instructions
        when(arbitration.isValid && input(ENV_CTRL) === EnvCtrlEnum.XRET) {
          fetcher.haltIt()
          jumpInterface.valid := True
          lastStage.arbitration.flushNext := True
          switch(input(INSTRUCTION)(29 downto 28)){
            is(3){
              mstatus.MPP := U"00"
              mstatus.MIE := mstatus.MPIE
              mstatus.MPIE := True
              jumpInterface.payload := mepc
              if(privilegeGen) privilegeReg := mstatus.MPP
            }
            if(supervisorGen) is(1){
              sstatus.SPP := U"0"
              sstatus.SIE := sstatus.SPIE
              sstatus.SPIE := True
              jumpInterface.payload := sepc
              if(privilegeGen) privilegeReg := U"0" @@ sstatus.SPP
            }
          }
        }
      }


      contextSwitching := jumpInterface.valid

      //CSR read/write instructions management
      decode plug new Area{
        import decode._

        val imm = IMM(input(INSTRUCTION))
        insert(CSR_WRITE_OPCODE) := ! (
             (input(INSTRUCTION)(14 downto 13) === B"01" && input(INSTRUCTION)(rs1Range) === 0)
          || (input(INSTRUCTION)(14 downto 13) === B"11" && imm.z === 0)
        )
        insert(CSR_READ_OPCODE) := input(INSTRUCTION)(13 downto 7) =/= B"0100000"
      }


      execute plug new Area{
        import execute._
        //Manage WFI instructions
        if(wfiOutput) out(inWfi)
        val wfiWake = RegNext(interruptSpecs.map(_.cond).orR || thirdPartyWake) init(False)
        if(wfiGenAsWait) when(arbitration.isValid && input(ENV_CTRL) === EnvCtrlEnum.WFI){
          inWfi := True
          when(!wfiWake){
            arbitration.haltItself := True
          }
        }
      }

      decode.arbitration.haltByOther setWhen(stagesFromExecute.map(s => s.arbitration.isValid && s.input(ENV_CTRL) === EnvCtrlEnum.XRET).asBits.orR)

      execute plug new Area {
        import execute._
        def previousStage = decode
        val blockedBySideEffects =  stagesFromExecute.tail.map(s => s.arbitration.isValid).asBits().orR || pipeline.service(classOf[HazardService]).hazardOnExecuteRS// && s.input(HAS_SIDE_EFFECT)  to improve be less pessimistic

        val illegalAccess = True
        val illegalInstruction = False
        if(selfException != null) {
          selfException.valid := False
          selfException.code.assignDontCare()
          selfException.badAddr := input(INSTRUCTION).asUInt
          if(catchIllegalAccess) when(illegalAccess || illegalInstruction){
            selfException.valid := True
            selfException.code := 2
          }
        }

        //Manage MRET / SRET instructions
        when(arbitration.isValid && input(ENV_CTRL) === EnvCtrlEnum.XRET) {
          when(input(INSTRUCTION)(29 downto 28).asUInt > privilege) {
            illegalInstruction := True
          }
        }


        //Manage ECALL instructions
        if(ecallGen) when(arbitration.isValid && input(ENV_CTRL) === EnvCtrlEnum.ECALL){
          selfException.valid := True
          switch(privilege) {
            is(0) { selfException.code := 8 }
            if(supervisorGen) is(1) { selfException.code := 9 }
            default { selfException.code := 11 }
          }
        }


        if(ebreakGen) when(arbitration.isValid && input(ENV_CTRL) === EnvCtrlEnum.EBREAK && allowEbreakException){
          selfException.valid := True
          selfException.code := 3
        }


        val imm = IMM(input(INSTRUCTION))
        def writeSrc = input(SRC1)
        def readData = csrMapping.readDataSignal
        def writeData = csrMapping.writeDataSignal
        val writeInstruction = arbitration.isValid && input(IS_CSR) && input(CSR_WRITE_OPCODE)
        val readInstruction = arbitration.isValid && input(IS_CSR) && input(CSR_READ_OPCODE)
        val writeEnable = writeInstruction && !arbitration.isStuck
        val readEnable  = readInstruction  && !arbitration.isStuck
        csrMapping.hazardFree := !blockedBySideEffects

        val readToWriteData = CombInit(readData)
        writeData := (if(noCsrAlu) writeSrc else input(INSTRUCTION)(13).mux(
          False -> writeSrc,
          True -> Mux(input(INSTRUCTION)(12), readToWriteData & ~writeSrc, readToWriteData | writeSrc)
        ))

        when(arbitration.isValid && input(IS_CSR)) {
          if(!pipelineCsrRead) output(REGFILE_WRITE_DATA) := readData
        }

        when(arbitration.isValid && (input(IS_CSR) || (if(supervisorGen) input(IS_SFENCE_VMA) else False))) {
          arbitration.haltItself setWhen(blockedBySideEffects)
        }

        if(pipelineCsrRead){
          insert(PIPELINED_CSR_READ) := readData
          when(memory.arbitration.isValid && memory.input(IS_CSR)) {
            memory.output(REGFILE_WRITE_DATA) := memory.input(PIPELINED_CSR_READ)
          }
        }
//
//        Component.current.rework{
//          when(arbitration.isFiring && input(IS_CSR)) {
//            memory.input(REGFILE_WRITE_DATA).getDrivingReg := readData
//          }
//        }

        //Translation of the csrMapping into real logic
        val csrAddress = input(INSTRUCTION)(csrRange)
        Component.current.afterElaboration{
          def doJobs(jobs : ArrayBuffer[Any]): Unit ={
            val withWrite = jobs.exists(j => j.isInstanceOf[CsrWrite] || j.isInstanceOf[CsrOnWrite] || j.isInstanceOf[CsrDuringWrite])
            val withRead = jobs.exists(j => j.isInstanceOf[CsrRead] || j.isInstanceOf[CsrOnRead])
            if(withRead && withWrite) {
              illegalAccess := False
            } else {
              if (withWrite) illegalAccess.clearWhen(input(CSR_WRITE_OPCODE))
              if (withRead) illegalAccess.clearWhen(input(CSR_READ_OPCODE))
            }


            for (element <- jobs) element match {
              case element : CsrDuringWrite => when(writeInstruction){element.doThat()}
              case element : CsrDuringRead => when(readInstruction){element.doThat()}
              case element : CsrDuring => {element.doThat()}
              case _ =>
            }
            when(writeEnable) {
              for (element <- jobs) element match {
                case element: CsrWrite => element.that.assignFromBits(writeData(element.bitOffset, element.that.getBitsWidth bits))
                case element: CsrOnWrite => element.doThat()
                case _ =>
              }
            }

            when(readEnable) {
              for (element <- jobs) element match {
                case element: CsrOnRead =>
                  element.doThat()
                case _ =>
              }
            }
          }

          def doJobsOverride(jobs : ArrayBuffer[Any]): Unit ={
            for (element <- jobs) element match {
              case element: CsrReadToWriteOverride if element.that.getBitsWidth != 0 => readToWriteData(element.bitOffset, element.that.getBitsWidth bits) := element.that.asBits
              case _ =>
            }
          }

          csrOhDecoder match {
            case false => {
              csrMapping.readDataInit := 0
              switch(csrAddress) {
                for ((address, jobs) <- csrMapping.mapping) {
                  is(address) {
                    doJobs(jobs)
                    for (element <- jobs) element match {
                      case element: CsrRead if element.that.getBitsWidth != 0 => csrMapping.readDataInit (element.bitOffset, element.that.getBitsWidth bits) := element.that.asBits
                      case _ =>
                    }
                  }
                }
              }
              switch(csrAddress) {
                for ((address, jobs) <- csrMapping.mapping if jobs.exists(_.isInstanceOf[CsrReadToWriteOverride])) {
                  is(address) {
                    doJobsOverride(jobs)
                  }
                }
              }
            }
            case true => {
              val oh = csrMapping.mapping.keys.toList.distinct.map(address => address -> RegNextWhen(decode.input(INSTRUCTION)(csrRange) === address, !execute.arbitration.isStuck).setCompositeName(this, "csr_" + address)).toMap
              val readDatas = ArrayBuffer[Bits]()
              for ((address, jobs) <- csrMapping.mapping) {
                when(oh(address)){
                  doJobs(jobs)
                }
                if(jobs.exists(_.isInstanceOf[CsrRead])) {
                  val masked = B(0, 32 bits)
                  when(oh(address)) (for (element <- jobs) element match {
                    case element: CsrRead if element.that.getBitsWidth != 0 => masked(element.bitOffset, element.that.getBitsWidth bits) := element.that.asBits
                    case _ =>
                  })
                  readDatas += masked
                }
              }
              csrMapping.readDataInit := readDatas.reduceBalancedTree(_ | _)
              for ((address, jobs) <- csrMapping.mapping) {
                when(oh(address)){
                  doJobsOverride(jobs)
                }
              }
            }
          }

          csrMapping.always.foreach {
            case element : CsrDuringWrite => when(writeInstruction){element.doThat()}
            case element : CsrDuringRead => when(readInstruction){element.doThat()}
<<<<<<< HEAD
            case element : CsrOnWrite => when(writeEnable){element.doThat()}
            case element : CsrOnRead => when(readEnable){element.doThat()}
=======
>>>>>>> 4490254d
          }

          illegalAccess clearWhen(csrMapping.allowCsrSignal)

          when(privilege < csrAddress(9 downto 8).asUInt){
            illegalAccess := True
            readInstruction := False
            writeInstruction := False
          }
          illegalAccess clearWhen(!arbitration.isValid || !input(IS_CSR))
        }
      }
    }
  }
}


class UserInterruptPlugin(interruptName : String, code : Int, privilege : Int = 3) extends Plugin[VexRiscv]{
  var interrupt, interruptEnable : Bool = null
  override def setup(pipeline: VexRiscv): Unit = {
    val csr = pipeline.service(classOf[CsrPlugin])
    interrupt = in.Bool().setName(interruptName)
    val interruptPending =  RegNext(interrupt) init(False)
    val interruptEnable = RegInit(False).setName(interruptName + "_enable")
    csr.addInterrupt(interruptPending && interruptEnable, code, privilege, Nil)
    csr.r(csrAddress = CSR.MIP, bitOffset = code,interruptPending)
    csr.rw(csrAddress = CSR.MIE, bitOffset = code, interruptEnable)
  }
  override def build(pipeline: VexRiscv): Unit = {}
}<|MERGE_RESOLUTION|>--- conflicted
+++ resolved
@@ -364,15 +364,10 @@
   override def during(csrAddress: Int)(body: => Unit): Unit = addMappingAt(csrAddress, CsrDuring(() => body))
   override def onRead(csrAddress: Int)(body: => Unit): Unit =  addMappingAt(csrAddress, CsrOnRead(() => {body}))
   override def duringAny(): Bool = ???
-<<<<<<< HEAD
   override def duringAnyRead(body: => Unit) : Unit = always += CsrDuringRead(() => body)
   override def duringAnyWrite(body: => Unit) : Unit = always += CsrDuringWrite(() => body)
   override def onAnyRead(body: => Unit) : Unit = always += CsrOnRead(() => body)
   override def onAnyWrite(body: => Unit) : Unit = always += CsrOnWrite(() => body)
-=======
-  override def durringWrite(body: => Unit) : Unit = always += CsrDuringRead(() => body)
-  override def durringRead(body: => Unit) : Unit = always += CsrDuringWrite(() => body)
->>>>>>> 4490254d
   override def readData() = readDataSignal
   override def writeData() = writeDataSignal
   override def allowCsr() = allowCsrSignal := True
@@ -393,15 +388,10 @@
     r(csrAddress,bitOffset,that)
     w(csrAddress,bitOffset,that)
   }
-<<<<<<< HEAD
   def duringAnyRead(body: => Unit) : Unit //Called all the durration of a Csr write instruction in the execute stage
   def duringAnyWrite(body: => Unit) : Unit //same than above for read
   def onAnyRead(body: => Unit) : Unit
   def onAnyWrite(body: => Unit) : Unit
-=======
-  def durringWrite(body: => Unit) : Unit //Called all the durration of a Csr write instruction in the execute stage
-  def durringRead(body: => Unit) : Unit //same than above for read
->>>>>>> 4490254d
   def allowCsr() : Unit  //In case your csr do not use the regular API with csrAddress but is implemented using "side channels", you can call that if the current csr is implemented
   def isHazardFree() : Bool // You should not have any side effect nor use readData() until this return True
 
@@ -530,15 +520,10 @@
   override def duringRead(csrAddress: Int)(body: => Unit): Unit = csrMapping.duringRead(csrAddress)(body)
   override def during(csrAddress: Int)(body: => Unit): Unit = csrMapping.during(csrAddress)(body)
   override def duringAny(): Bool = pipeline.execute.arbitration.isValid && pipeline.execute.input(IS_CSR)
-<<<<<<< HEAD
   override def duringAnyRead(body: => Unit) = csrMapping.duringAnyRead(body)
   override def duringAnyWrite(body: => Unit) = csrMapping.duringAnyWrite(body)
   override def onAnyRead(body: => Unit) = csrMapping.onAnyRead(body)
   override def onAnyWrite(body: => Unit) = csrMapping.onAnyWrite(body)
-=======
-  override def durringWrite(body: => Unit) = csrMapping.durringWrite(body)
-  override def durringRead(body: => Unit) = csrMapping.durringRead(body)
->>>>>>> 4490254d
   override def allowCsr() = csrMapping.allowCsr()
   override def readData() = csrMapping.readData()
   override def writeData() = csrMapping.writeData()
@@ -1300,11 +1285,8 @@
           csrMapping.always.foreach {
             case element : CsrDuringWrite => when(writeInstruction){element.doThat()}
             case element : CsrDuringRead => when(readInstruction){element.doThat()}
-<<<<<<< HEAD
             case element : CsrOnWrite => when(writeEnable){element.doThat()}
             case element : CsrOnRead => when(readEnable){element.doThat()}
-=======
->>>>>>> 4490254d
           }
 
           illegalAccess clearWhen(csrMapping.allowCsrSignal)
