package vexriscv.plugin

import spinal.core._
import spinal.lib._
import vexriscv._
import vexriscv.Riscv._
import vexriscv.plugin.IntAluPlugin.{ALU_BITWISE_CTRL, ALU_CTRL, AluBitwiseCtrlEnum, AluCtrlEnum}

import scala.collection.mutable.ArrayBuffer
import scala.collection.mutable
import spinal.core.sim._
import spinal.lib.cpu.riscv.debug._
import spinal.lib.fsm.{State, StateMachine}

/**
  * Created by spinalvm on 21.03.17.
  */

trait CsrAccess{
  def canWrite : Boolean = false
  def canRead : Boolean = false
}
object CsrAccess {
  object WRITE_ONLY extends CsrAccess{
    override def canWrite : Boolean = true
  }
  object READ_ONLY extends CsrAccess{
    override def canRead : Boolean = true
  }
  object READ_WRITE extends CsrAccess{
    override def canWrite : Boolean = true
    override def canRead : Boolean = true
  }
  object NONE extends CsrAccess
}



case class ExceptionPortInfo(port : Flow[ExceptionCause],stage : Stage, priority : Int, codeWidth : Int)
case class CsrPluginConfig(
                            catchIllegalAccess  : Boolean,
                            mvendorid           : BigInt,
                            marchid             : BigInt,
                            mimpid              : BigInt,
                            mhartid             : BigInt,
                            misaExtensionsInit  : Int,
                            misaAccess          : CsrAccess,
                            mtvecAccess         : CsrAccess,
                            var mtvecInit       : BigInt,
                            mepcAccess          : CsrAccess,
                            mscratchGen         : Boolean,
                            mcauseAccess        : CsrAccess,
                            mbadaddrAccess      : CsrAccess,
                            mcycleAccess        : CsrAccess,
                            minstretAccess      : CsrAccess,
                            ucycleAccess        : CsrAccess,
                            uinstretAccess      : CsrAccess = CsrAccess.NONE,
                            wfiGenAsWait        : Boolean,
                            ecallGen            : Boolean,
                            xtvecModeGen        : Boolean = false,
                            noCsrAlu            : Boolean = false,
                            wfiGenAsNop         : Boolean = false,
                            ebreakGen           : Boolean = false,
                            userGen             : Boolean = false,
                            supervisorGen       : Boolean = false,
                            sscratchGen         : Boolean = false,
                            stvecAccess         : CsrAccess = CsrAccess.NONE,
                            sepcAccess          : CsrAccess = CsrAccess.NONE,
                            scauseAccess        : CsrAccess = CsrAccess.NONE,
                            sbadaddrAccess      : CsrAccess = CsrAccess.NONE,
                            scycleAccess        : CsrAccess = CsrAccess.NONE,
                            sinstretAccess      : CsrAccess = CsrAccess.NONE,
                            satpAccess          : CsrAccess = CsrAccess.NONE,
                            utimeAccess         :CsrAccess = CsrAccess.NONE,
                            medelegAccess       : CsrAccess = CsrAccess.NONE,
                            midelegAccess       : CsrAccess = CsrAccess.NONE,
                            withExternalMhartid : Boolean = false,
                            mhartidWidth        : Int = 0,
                            pipelineCsrRead     : Boolean = false,
                            pipelinedInterrupt  : Boolean = true,
                            csrOhDecoder        : Boolean = true,
                            deterministicInteruptionEntry : Boolean = false, //Only used for simulatation purposes
                            wfiOutput           : Boolean = false,
<<<<<<< HEAD
                            withPrivilegedDebug : Boolean = false, //For the official RISC-V debug spec implementation
                            exportPrivilege     : Boolean = false,
=======
                            var withPrivilegedDebug : Boolean = false, //For the official RISC-V debug spec implementation
>>>>>>> a3338089
                            var debugTriggers       : Int     = 2
                          ){
  assert(!ucycleAccess.canWrite)
  def privilegeGen = userGen || supervisorGen || withPrivilegedDebug
  def noException = this.copy(ecallGen = false, ebreakGen = false, catchIllegalAccess = false)
  def noExceptionButEcall = this.copy(ecallGen = true, ebreakGen = false, catchIllegalAccess = false)
  def withEbreak = ebreakGen || withPrivilegedDebug
}

object CsrPluginConfig{
  def all : CsrPluginConfig = all(0x00000020l)
  def small : CsrPluginConfig = small(0x00000020l)
  def smallest : CsrPluginConfig = smallest(0x00000020l)

  def openSbi(mhartid : Int, misa : Int) = CsrPluginConfig(
    catchIllegalAccess  = true,
    mvendorid           = 0,
    marchid             = 0,
    mimpid              = 0,
    mhartid             = mhartid,
    misaExtensionsInit  = misa,
    misaAccess          = CsrAccess.READ_ONLY,
    mtvecAccess         = CsrAccess.READ_WRITE,   //Could have been WRITE_ONLY :(
    mtvecInit           = null,
    mepcAccess          = CsrAccess.READ_WRITE,
    mscratchGen         = true,
    mcauseAccess        = CsrAccess.READ_ONLY,
    mbadaddrAccess      = CsrAccess.READ_ONLY,
    mcycleAccess        = CsrAccess.NONE,
    minstretAccess      = CsrAccess.NONE,
    ucycleAccess        = CsrAccess.NONE,
    wfiGenAsWait        = true,
    ecallGen            = true,
    xtvecModeGen        = false,
    noCsrAlu            = false,
    wfiGenAsNop         = false,
    ebreakGen           = true,
    userGen             = true,
    supervisorGen       = true,
    sscratchGen         = true,
    stvecAccess         = CsrAccess.READ_WRITE,
    sepcAccess          = CsrAccess.READ_WRITE,
    scauseAccess        = CsrAccess.READ_WRITE,
    sbadaddrAccess      = CsrAccess.READ_WRITE,
    scycleAccess        = CsrAccess.NONE,
    sinstretAccess      = CsrAccess.NONE,
    satpAccess          = CsrAccess.NONE,
    medelegAccess       = CsrAccess.READ_WRITE,  //Could have been WRITE_ONLY :(
    midelegAccess       = CsrAccess.READ_WRITE,  //Could have been WRITE_ONLY :(
    pipelineCsrRead     = false,
    deterministicInteruptionEntry  = false
  )

  def linuxMinimal(mtVecInit : BigInt) = CsrPluginConfig(
    catchIllegalAccess  = true,
    mvendorid           = 1,
    marchid             = 2,
    mimpid              = 3,
    mhartid             = 0,
    misaExtensionsInit  = 0, //TODO
    misaAccess          = CsrAccess.NONE, //Read required by some regressions
    mtvecAccess         = CsrAccess.WRITE_ONLY, //Read required by some regressions
    mtvecInit           = mtVecInit,
    mepcAccess          = CsrAccess.READ_WRITE,
    mscratchGen         = true,
    mcauseAccess        = CsrAccess.READ_ONLY,
    mbadaddrAccess      = CsrAccess.READ_ONLY,
    mcycleAccess        = CsrAccess.NONE,
    minstretAccess      = CsrAccess.NONE,
    ucycleAccess        = CsrAccess.NONE,
    uinstretAccess      = CsrAccess.NONE,
    wfiGenAsWait        = true,
    ecallGen            = true,
    xtvecModeGen        = false,
    noCsrAlu            = false,
    wfiGenAsNop         = false,
    ebreakGen           = true,
    userGen             = true,
    supervisorGen       = true,
    sscratchGen         = true,
    stvecAccess         = CsrAccess.READ_WRITE,
    sepcAccess          = CsrAccess.READ_WRITE,
    scauseAccess        = CsrAccess.READ_WRITE,
    sbadaddrAccess      = CsrAccess.READ_WRITE,
    scycleAccess        = CsrAccess.NONE,
    sinstretAccess      = CsrAccess.NONE,
    satpAccess          = CsrAccess.NONE, //Implemented into the MMU plugin
    medelegAccess       = CsrAccess.WRITE_ONLY,
    midelegAccess       = CsrAccess.WRITE_ONLY,
    pipelineCsrRead     = false,
    deterministicInteruptionEntry  = false
  )


  def linuxFull(mtVecInit : BigInt) = CsrPluginConfig(
    catchIllegalAccess  = true,
    mvendorid           = 1,
    marchid             = 2,
    mimpid              = 3,
    mhartid             = 0,
    misaExtensionsInit  = 0, //TODO
    misaAccess          = CsrAccess.READ_WRITE,
    mtvecAccess         = CsrAccess.READ_WRITE,
    mtvecInit           = mtVecInit,
    mepcAccess          = CsrAccess.READ_WRITE,
    mscratchGen         = true,
    mcauseAccess        = CsrAccess.READ_WRITE,
    mbadaddrAccess      = CsrAccess.READ_WRITE,
    mcycleAccess        = CsrAccess.READ_WRITE,
    minstretAccess      = CsrAccess.READ_WRITE,
    ucycleAccess        = CsrAccess.READ_ONLY,
    uinstretAccess      = CsrAccess.READ_ONLY,
    wfiGenAsWait        = true,
    ecallGen            = true,
    xtvecModeGen        = false,
    noCsrAlu            = false,
    wfiGenAsNop         = false,
    ebreakGen           = false,
    userGen             = true,
    supervisorGen       = true,
    sscratchGen         = true,
    stvecAccess         = CsrAccess.READ_WRITE,
    sepcAccess          = CsrAccess.READ_WRITE,
    scauseAccess        = CsrAccess.READ_WRITE,
    sbadaddrAccess      = CsrAccess.READ_WRITE,
    scycleAccess        = CsrAccess.READ_WRITE,
    sinstretAccess      = CsrAccess.READ_WRITE,
    satpAccess          = CsrAccess.NONE, //Implemented into the MMU plugin
    medelegAccess       = CsrAccess.READ_WRITE,
    midelegAccess       = CsrAccess.READ_WRITE,
    pipelineCsrRead     = false,
    deterministicInteruptionEntry  = false
  )

  def all(mtvecInit : BigInt) : CsrPluginConfig = CsrPluginConfig(
    catchIllegalAccess = true,
    mvendorid          = 11,
    marchid            = 22,
    mimpid             = 33,
    mhartid            = 0,
    misaExtensionsInit = 66,
    misaAccess         = CsrAccess.READ_WRITE,
    mtvecAccess        = CsrAccess.READ_WRITE,
    mtvecInit          = mtvecInit,
    mepcAccess         = CsrAccess.READ_WRITE,
    mscratchGen        = true,
    mcauseAccess       = CsrAccess.READ_WRITE,
    mbadaddrAccess     = CsrAccess.READ_WRITE,
    mcycleAccess       = CsrAccess.READ_WRITE,
    minstretAccess     = CsrAccess.READ_WRITE,
    ecallGen           = true,
    wfiGenAsWait       = true,
    ucycleAccess       = CsrAccess.READ_ONLY,
    uinstretAccess     = CsrAccess.READ_ONLY
  )

  def all2(mtvecInit : BigInt) : CsrPluginConfig = CsrPluginConfig(
    catchIllegalAccess = true,
    mvendorid      = 11,
    marchid        = 22,
    mimpid         = 33,
    mhartid        = 0,
    misaExtensionsInit = 66,
    misaAccess     = CsrAccess.READ_WRITE,
    mtvecAccess    = CsrAccess.READ_WRITE,
    mtvecInit      = mtvecInit,
    mepcAccess     = CsrAccess.READ_WRITE,
    mscratchGen    = true,
    mcauseAccess   = CsrAccess.READ_WRITE,
    mbadaddrAccess = CsrAccess.READ_WRITE,
    mcycleAccess   = CsrAccess.READ_WRITE,
    minstretAccess = CsrAccess.READ_WRITE,
    ecallGen       = true,
    wfiGenAsWait         = true,
    ucycleAccess   = CsrAccess.READ_ONLY,
    uinstretAccess = CsrAccess.READ_ONLY,
    supervisorGen  = true,
    sscratchGen    = true,
    stvecAccess    = CsrAccess.READ_WRITE,
    sepcAccess     = CsrAccess.READ_WRITE,
    scauseAccess   = CsrAccess.READ_WRITE,
    sbadaddrAccess = CsrAccess.READ_WRITE,
    scycleAccess   = CsrAccess.READ_WRITE,
    sinstretAccess = CsrAccess.READ_WRITE,
    satpAccess     = CsrAccess.READ_WRITE,
    medelegAccess = CsrAccess.READ_WRITE,
    midelegAccess = CsrAccess.READ_WRITE
  )

  def small(mtvecInit : BigInt)  = CsrPluginConfig(
    catchIllegalAccess = false,
    mvendorid      = null,
    marchid        = null,
    mimpid         = null,
    mhartid        = null,
    misaExtensionsInit = 66,
    misaAccess     = CsrAccess.NONE,
    mtvecAccess    = CsrAccess.NONE,
    mtvecInit      = mtvecInit,
    mepcAccess     = CsrAccess.READ_WRITE,
    mscratchGen    = false,
    mcauseAccess   = CsrAccess.READ_ONLY,
    mbadaddrAccess = CsrAccess.READ_ONLY,
    mcycleAccess   = CsrAccess.NONE,
    minstretAccess = CsrAccess.NONE,
    ecallGen       = false,
    wfiGenAsWait         = false,
    ucycleAccess   = CsrAccess.NONE,
    uinstretAccess = CsrAccess.NONE
  )

  def smallest(mtvecInit : BigInt)  = CsrPluginConfig(
    catchIllegalAccess = false,
    mvendorid      = null,
    marchid        = null,
    mimpid         = null,
    mhartid        = null,
    misaExtensionsInit = 66,
    misaAccess     = CsrAccess.NONE,
    mtvecAccess    = CsrAccess.NONE,
    mtvecInit      = mtvecInit,
    mepcAccess     = CsrAccess.NONE,
    mscratchGen    = false,
    mcauseAccess   = CsrAccess.READ_ONLY,
    mbadaddrAccess = CsrAccess.NONE,
    mcycleAccess   = CsrAccess.NONE,
    minstretAccess = CsrAccess.NONE,
    ecallGen       = false,
    wfiGenAsWait         = false,
    ucycleAccess   = CsrAccess.NONE,
    uinstretAccess = CsrAccess.NONE
  )

  def secure(mtvecInit : BigInt) = CsrPluginConfig(
    catchIllegalAccess = true,
    mvendorid           = 1,
    marchid             = 2,
    mimpid              = 3,
    mhartid             = 0,
    misaExtensionsInit  = 0x101064, // RV32GCFMU
    misaAccess          = CsrAccess.READ_WRITE,
    mtvecAccess         = CsrAccess.READ_WRITE,
    mtvecInit           = mtvecInit,
    mepcAccess          = CsrAccess.READ_WRITE,
    mscratchGen         = true,
    mcauseAccess        = CsrAccess.READ_WRITE,
    mbadaddrAccess      = CsrAccess.READ_WRITE,
    mcycleAccess        = CsrAccess.READ_WRITE,
    minstretAccess      = CsrAccess.READ_WRITE,
    ucycleAccess        = CsrAccess.READ_ONLY,
    uinstretAccess      = CsrAccess.READ_ONLY,
    wfiGenAsWait        = true,
    ecallGen            = true,
    userGen             = true,
    medelegAccess       = CsrAccess.READ_WRITE,
    midelegAccess       = CsrAccess.READ_WRITE
  )

}
case class CsrWrite(that : Data, bitOffset : Int)
case class CsrRead(that : Data , bitOffset : Int)
case class CsrReadToWriteOverride(that : Data, bitOffset : Int) //Used for special cases, as MIP where there shadow stuff
case class CsrOnWrite(doThat :() => Unit)
case class CsrDuringWrite(doThat :() => Unit)
case class CsrDuringRead(doThat :() => Unit)
case class CsrDuring(doThat :() => Unit)
case class CsrOnRead(doThat : () => Unit)


case class CsrMapping() extends Area with CsrInterface {
  val mapping = mutable.LinkedHashMap[Int,ArrayBuffer[Any]]()
  val always = ArrayBuffer[Any]()
  val readDataSignal, readDataInit, writeDataSignal = Bits(32 bits)
  val allowCsrSignal = False
  val hazardFree = Bool()
  val doForceFailCsr = False

  readDataSignal := readDataInit
  def addMappingAt(address : Int,that : Any) = mapping.getOrElseUpdate(address,new ArrayBuffer[Any]) += that
  override def r(csrAddress : Int, bitOffset : Int, that : Data): Unit = addMappingAt(csrAddress, CsrRead(that,bitOffset))
  override def w(csrAddress : Int, bitOffset : Int, that : Data): Unit = addMappingAt(csrAddress, CsrWrite(that,bitOffset))
  override def r2w(csrAddress : Int, bitOffset : Int, that : Data): Unit = addMappingAt(csrAddress, CsrReadToWriteOverride(that,bitOffset))
  override def onWrite(csrAddress: Int)(body: => Unit): Unit = addMappingAt(csrAddress, CsrOnWrite(() => body))
  override def duringWrite(csrAddress: Int)(body: => Unit): Unit = addMappingAt(csrAddress, CsrDuringWrite(() => body))
  override def duringRead(csrAddress: Int)(body: => Unit): Unit = addMappingAt(csrAddress, CsrDuringRead(() => body))
  override def during(csrAddress: Int)(body: => Unit): Unit = addMappingAt(csrAddress, CsrDuring(() => body))
  override def onRead(csrAddress: Int)(body: => Unit): Unit =  addMappingAt(csrAddress, CsrOnRead(() => {body}))
  override def duringAny(): Bool = ???
  override def duringAnyRead(body: => Unit) : Unit = always += CsrDuringRead(() => body)
  override def duringAnyWrite(body: => Unit) : Unit = always += CsrDuringWrite(() => body)
  override def onAnyRead(body: => Unit) : Unit = always += CsrOnRead(() => body)
  override def onAnyWrite(body: => Unit) : Unit = always += CsrOnWrite(() => body)
  override def readData() = readDataSignal
  override def writeData() = writeDataSignal
  override def allowCsr() = allowCsrSignal := True
  override def isHazardFree() = hazardFree
  override def forceFailCsr() = doForceFailCsr := True
  override def inDebugMode(): Bool = ???
}


trait CsrInterface{
  def onWrite(csrAddress : Int)(doThat : => Unit) : Unit
  def onRead(csrAddress : Int)(doThat : => Unit) : Unit
  def duringWrite(csrAddress: Int)(body: => Unit): Unit
  def duringRead(csrAddress: Int)(body: => Unit): Unit
  def during(csrAddress: Int)(body: => Unit): Unit
  def duringAny(): Bool
  def r(csrAddress : Int, bitOffset : Int, that : Data): Unit
  def w(csrAddress : Int, bitOffset : Int, that : Data): Unit
  def rw(csrAddress : Int, bitOffset : Int,that : Data): Unit ={
    r(csrAddress,bitOffset,that)
    w(csrAddress,bitOffset,that)
  }
  def duringAnyRead(body: => Unit) : Unit //Called all the durration of a Csr write instruction in the execute stage
  def duringAnyWrite(body: => Unit) : Unit //same than above for read
  def onAnyRead(body: => Unit) : Unit
  def onAnyWrite(body: => Unit) : Unit
  def allowCsr() : Unit  //In case your csr do not use the regular API with csrAddress but is implemented using "side channels", you can call that if the current csr is implemented
  def isHazardFree() : Bool // You should not have any side effect nor use readData() until this return True
  def forceFailCsr() : Unit

  def r2w(csrAddress : Int, bitOffset : Int,that : Data): Unit

  def rw(csrAddress : Int, thats : (Int, Data)*) : Unit = for(that <- thats) rw(csrAddress,that._1, that._2)
  def w(csrAddress : Int, thats : (Int, Data)*) : Unit = for(that <- thats) w(csrAddress,that._1, that._2)
  def r(csrAddress : Int, thats : (Int, Data)*) : Unit = for(that <- thats) r(csrAddress,that._1, that._2)
  def rw[T <: Data](csrAddress : Int, that : T): Unit = rw(csrAddress,0,that)
  def w[T <: Data](csrAddress : Int, that : T): Unit = w(csrAddress,0,that)
  def r [T <: Data](csrAddress : Int, that : T): Unit = r(csrAddress,0,that)
  def isWriting(csrAddress : Int) : Bool = {
    val ret = False
    onWrite(csrAddress){
      ret := True
    }
    ret
  }

  def isReading(csrAddress : Int) : Bool = {
    val ret = False
    onRead(csrAddress){
      ret := True
    }
    ret
  }

  def readData() : Bits //Return the 32 bits internal signal of the CsrPlugin for you to override (if you want)
  def writeData() : Bits //Return the 32 bits value that the CsrPlugin want to write in the CSR (depend on readData combinatorialy)
  def inDebugMode() : Bool
}


trait IContextSwitching{
  def isContextSwitching : Bool
}
trait IWake{
  def askWake() : Unit
}

class CsrPlugin(val config: CsrPluginConfig) extends Plugin[VexRiscv] with ExceptionService with PrivilegeService with InterruptionInhibitor with ExceptionInhibitor with IContextSwitching with CsrInterface with IWake with VexRiscvRegressionArg {
  import config._
  import CsrAccess._

  assert(!(wfiGenAsNop && wfiGenAsWait))

  def xlen = 32

  //Mannage ExceptionService calls
  val exceptionPortsInfos = ArrayBuffer[ExceptionPortInfo]()
  override def newExceptionPort(stage : Stage, priority : Int = 0, codeWidth : Int = 4) = {
    val interface = Flow(ExceptionCause(codeWidth))
    exceptionPortsInfos += ExceptionPortInfo(interface,stage,priority,codeWidth)
    interface
  }


  override def getVexRiscvRegressionArgs() = List(s"SUPERVISOR=${if(config.supervisorGen) "yes" else "no"} CSR=yes")

  var exceptionPendings : Vec[Bool] = null
  override def isExceptionPending(stage : Stage): Bool = exceptionPendings(pipeline.stages.indexOf(stage))

  var redoInterface : Flow[UInt] = null
  var jumpInterface : Flow[UInt] = null
  var timerInterrupt, externalInterrupt, softwareInterrupt : Bool = null
  var externalInterruptS : Bool = null
  var forceMachineWire : Bool = null
  var privilege : UInt = null
  var selfException : Flow[ExceptionCause] = null
  var contextSwitching : Bool = null
  var thirdPartyWake : Bool = null
  var inWfi : Bool = null
  var externalMhartId : UInt = null
  var utime : UInt = null
  var stoptime : Bool = null
  var xretAwayFromMachine : Bool = null

  var debugBus : DebugHartBus = null
  var debugMode : Bool = null
  var injectionPort : Stream[Bits] = null

  override def askWake(): Unit = thirdPartyWake := True

  override def isContextSwitching = contextSwitching

  override def inDebugMode(): Bool = if(withPrivilegedDebug) debugMode else False

  object EnvCtrlEnum extends SpinalEnum(binarySequential){
    val NONE, XRET = newElement()
    val WFI = if(wfiGenAsWait) newElement() else null
    val ECALL = if(ecallGen) newElement() else null
    val EBREAK = if(withEbreak) newElement() else null
  }

  object ENV_CTRL extends Stageable(EnvCtrlEnum())
  object IS_CSR extends Stageable(Bool)
  object IS_SFENCE_VMA extends Stageable(Bool)
  object CSR_WRITE_OPCODE extends Stageable(Bool)
  object CSR_READ_OPCODE extends Stageable(Bool)
  object PIPELINED_CSR_READ extends Stageable(Bits(32 bits))

  var allowInterrupts : Bool = null
  var allowException  : Bool = null
  var allowEbreakException : Bool = null

  var csrMapping : CsrMapping = null

  //Print CSR mapping
  def printCsr() {
    for ((address, things) <- csrMapping.mapping) {
      println("0x" + address.toHexString + " => ")
      for (thing <- things) {
        println(" - " + thing)
      }
    }
  }


  //Interruption and exception data model
  case class Delegator(var enable : Bool, privilege : Int)
  case class InterruptSpec(var cond : Bool, id : Int, privilege : Int, delegators : List[Delegator])
  case class ExceptionSpec(id : Int, delegators : List[Delegator])
  var interruptSpecs = ArrayBuffer[InterruptSpec]()
  var exceptionSpecs = ArrayBuffer[ExceptionSpec]()

  def addInterrupt(cond : Bool, id : Int, privilege : Int, delegators : List[Delegator]): Unit = {
    interruptSpecs += InterruptSpec(cond, id, privilege, delegators)
  }

  override def r(csrAddress: Int, bitOffset: Int, that: Data): Unit = csrMapping.r(csrAddress, bitOffset, that)
  override def w(csrAddress: Int, bitOffset: Int, that: Data): Unit = csrMapping.w(csrAddress, bitOffset, that)
  override def r2w(csrAddress: Int, bitOffset: Int, that: Data): Unit = csrMapping.r2w(csrAddress, bitOffset, that)
  override def onWrite(csrAddress: Int)(body: => Unit): Unit = csrMapping.onWrite(csrAddress)(body)
  override def duringWrite(csrAddress: Int)(body: => Unit): Unit = csrMapping.duringWrite(csrAddress)(body)
  override def onRead(csrAddress: Int)(body: => Unit): Unit = csrMapping.onRead(csrAddress)(body)
  override def duringRead(csrAddress: Int)(body: => Unit): Unit = csrMapping.duringRead(csrAddress)(body)
  override def during(csrAddress: Int)(body: => Unit): Unit = csrMapping.during(csrAddress)(body)
  override def duringAny(): Bool = pipeline.execute.arbitration.isValid && pipeline.execute.input(IS_CSR)
  override def duringAnyRead(body: => Unit) = csrMapping.duringAnyRead(body)
  override def duringAnyWrite(body: => Unit) = csrMapping.duringAnyWrite(body)
  override def onAnyRead(body: => Unit) = csrMapping.onAnyRead(body)
  override def onAnyWrite(body: => Unit) = csrMapping.onAnyWrite(body)
  override def allowCsr() = csrMapping.allowCsr()
  override def readData() = csrMapping.readData()
  override def writeData() = csrMapping.writeData()
  override def isHazardFree() = csrMapping.isHazardFree()
  override def forceFailCsr() = csrMapping.forceFailCsr()

  override def setup(pipeline: VexRiscv): Unit = {
    import pipeline.config._

    if(!config.withEbreak) {
      SpinalWarning("This VexRiscv configuration is set without software ebreak instruction support. Some software may rely on it (ex: Rust). (This isn't related to JTAG ebreak)")
    }

    csrMapping = new CsrMapping()

    inWfi = False.addTag(Verilator.public)

    thirdPartyWake = False

    val defaultEnv = List[(Stageable[_ <: BaseType],Any)](
    )

    val defaultCsrActions = List[(Stageable[_ <: BaseType],Any)](
      IS_CSR                   -> True,
      REGFILE_WRITE_VALID      -> True,
      BYPASSABLE_EXECUTE_STAGE -> False,
      BYPASSABLE_MEMORY_STAGE  -> True
    ) ++ (if(catchIllegalAccess) List(HAS_SIDE_EFFECT -> True) else Nil)

    val nonImmediatActions = defaultCsrActions ++ List(
      SRC1_CTRL                -> Src1CtrlEnum.RS,
      RS1_USE                 -> True
    )

    val immediatActions = defaultCsrActions ++ List(
      SRC1_CTRL -> Src1CtrlEnum.URS1
    )

    val decoderService = pipeline.service(classOf[DecoderService])

    decoderService.addDefault(ENV_CTRL, EnvCtrlEnum.NONE)
    decoderService.addDefault(IS_CSR, False)
    decoderService.add(List(
      CSRRW  -> nonImmediatActions,
      CSRRS  -> nonImmediatActions,
      CSRRC  -> nonImmediatActions,
      CSRRWI -> immediatActions,
      CSRRSI -> immediatActions,
      CSRRCI -> immediatActions,
      MRET   -> (defaultEnv ++ List(ENV_CTRL -> EnvCtrlEnum.XRET, HAS_SIDE_EFFECT -> True)),
      SRET   -> (defaultEnv ++ List(ENV_CTRL -> EnvCtrlEnum.XRET, HAS_SIDE_EFFECT -> True))
    ))
    if(wfiGenAsWait)   decoderService.add(WFI,  defaultEnv ++ List(ENV_CTRL -> EnvCtrlEnum.WFI))
    if(wfiGenAsNop)   decoderService.add(WFI, Nil)
    if(ecallGen) decoderService.add(ECALL,  defaultEnv ++ List(ENV_CTRL -> EnvCtrlEnum.ECALL, HAS_SIDE_EFFECT -> True))
    if(withEbreak) decoderService.add(EBREAK,  defaultEnv ++ List(ENV_CTRL -> EnvCtrlEnum.EBREAK, HAS_SIDE_EFFECT -> True))

    val  pcManagerService = pipeline.service(classOf[JumpService])
    jumpInterface = pcManagerService.createJumpInterface(pipeline.stages.last)
    jumpInterface.valid := False
    jumpInterface.payload.assignDontCare()


    if(supervisorGen) {
      redoInterface = pcManagerService.createJumpInterface(pipeline.execute, -20) //Should lose against dynamic_target branch prediction correction
    }

    exceptionPendings = Vec(Bool, pipeline.stages.length)
    timerInterrupt    = in Bool() setName("timerInterrupt")
    externalInterrupt = in Bool() setName("externalInterrupt")
    softwareInterrupt = in Bool() setName("softwareInterrupt") default(False)
    if(supervisorGen){
//      timerInterruptS    = in Bool() setName("timerInterruptS")
      externalInterruptS = in Bool() setName("externalInterruptS")
    }
    contextSwitching = Bool().setName("contextSwitching")

    privilege = UInt(2 bits).setName("CsrPlugin_privilege")
    if (exportPrivilege) out(privilege)
    forceMachineWire = False

    if(catchIllegalAccess || ecallGen || withEbreak)
      selfException = newExceptionPort(pipeline.execute)

    allowInterrupts = True
    allowException = True
    allowEbreakException = True

    for (i <- interruptSpecs) i.cond = i.cond.pull()


    pipeline.update(MPP, UInt(2 bits))

    if(withExternalMhartid) externalMhartId = in UInt(mhartidWidth bits)
    if(utimeAccess != CsrAccess.NONE) utime = in UInt(64 bits) setName("utime")

    if(supervisorGen) {
      decoderService.addDefault(IS_SFENCE_VMA, False)
      decoderService.add(SFENCE_VMA, List(IS_SFENCE_VMA -> True))
    }

    xretAwayFromMachine = False

    if(withPrivilegedDebug && pipeline.config.FLEN == 64) pipeline.service(classOf[FpuPlugin]).requireAccessPort()

    injectionPort = withPrivilegedDebug generate pipeline.service(classOf[IBusFetcher]).getInjectionPort().setCompositeName(this, "injectionPort")
    debugMode = withPrivilegedDebug generate Bool().setName("debugMode")
    debugBus = withPrivilegedDebug generate slave(DebugHartBus()).setName("debugBus")
  }

  def inhibateInterrupts() : Unit = allowInterrupts := False
  def inhibateException() : Unit  = allowException  := False
  def inhibateEbreakException() : Unit  = allowEbreakException  := False

  override def isUser() : Bool = privilege === 0
  override def isSupervisor(): Bool = privilege === 1
  override def isMachine(): Bool = privilege === 3
  override def forceMachine(): Unit = forceMachineWire := True

  override def build(pipeline: VexRiscv): Unit = {
    import pipeline._
    import pipeline.config._
    val fetcher = service(classOf[IBusFetcher])
    val trapCodeWidth = log2Up((List(16) ++ interruptSpecs.map(_.id + 1) ++ exceptionPortsInfos.map(p => 1 << widthOf(p.port.code))).max)

    //Define CSR mapping utilities
    implicit class CsrAccessPimper(csrAccess : CsrAccess){
      def apply(csrAddress : Int, thats : (Int, Data)*) : Unit = {
        if(csrAccess == `WRITE_ONLY` || csrAccess ==  `READ_WRITE`) for(that <- thats) csrMapping.w(csrAddress,that._1, that._2)
        if(csrAccess == `READ_ONLY`  || csrAccess ==  `READ_WRITE`) for(that <- thats) csrMapping.r(csrAddress,that._1, that._2)
      }
      def apply(csrAddress : Int, that : Data) : Unit = {
        if(csrAccess == `WRITE_ONLY` || csrAccess ==  `READ_WRITE`) csrMapping.w(csrAddress, 0, that)
        if(csrAccess == `READ_ONLY`  || csrAccess ==  `READ_WRITE`) csrMapping.r(csrAddress, 0, that)
      }
    }

    // The CSR plugin will invoke a trap handler on exception, which does not
    // count as halt-state by the RVFI spec, and neither do other instructions
    // such as `wfi`, etc. Hence statically drive the output:
    pipeline.stages.head.insert(FORMAL_HALT) := False

    case class Xtvec() extends Bundle {
      val mode = Bits(2 bits)
      val base = UInt(xlen-2 bits)
    }

    val trapEvent = False

    val privilegeReg = privilegeGen generate RegInit(U"11")
    privilege := (if(privilegeGen) privilegeReg else U"11")

    when(forceMachineWire) { privilege := 3 }

    val debug = withPrivilegedDebug generate pipeline.plug(new Area{
      val iBusFetcher = service(classOf[IBusFetcher])
      def bus = debugBus


      val running = RegInit(True)
      debugMode := !running


      when(!running) {
        iBusFetcher.haltIt()
      }

      bus.resume.rsp.valid := False

      bus.running :=  running
      bus.halted  := !running
      bus.unavailable := BufferCC(ClockDomain.current.isResetActive)
      when(debugMode){
        inhibateInterrupts()
      }

      val reseting   = RegNext(False) init(True)
      bus.haveReset := RegInit(False) setWhen(reseting) clearWhen(bus.ackReset)

      val enterHalt = running.getAheadValue().fall(False)

      val doHalt = RegInit(False) setWhen(bus.haltReq && bus.running && !debugMode) clearWhen(enterHalt)
      val forceResume = False
      val doResume = forceResume || bus.resume.isPending(1)

      // Pipeline execution timeout used to trigger some redo
      val timeout = Timeout(7)
      when(pipeline.stages.tail.map(_.arbitration.isValid).orR){
        timeout.clear()
      }

      val dataCsrr = new Area{
        bus.hartToDm.valid   := isWriting(DebugModule.CSR_DATA)
        bus.hartToDm.address := 0
        bus.hartToDm.data    := execute.input(SRC1)
      }

      val withDebugFpuAccess = withPrivilegedDebug && pipeline.config.FLEN == 64
      val dataCsrw = new Area{
        val value = Vec.fill(1+withDebugFpuAccess.toInt)(Reg(Bits(32 bits)))

        val fromDm = new Area{
          when(bus.dmToHart.valid && bus.dmToHart.op === DebugDmToHartOp.DATA){
            value(bus.dmToHart.address.resized) := bus.dmToHart.data
          }
        }

        val toHart = new Area{
          r(DebugModule.CSR_DATA, value(0))
        }
      }

      val inject = new Area{
        val cmd = bus.dmToHart.takeWhen(bus.dmToHart.op === DebugDmToHartOp.EXECUTE || bus.dmToHart.op === DebugDmToHartOp.REG_READ || bus.dmToHart.op === DebugDmToHartOp.REG_WRITE)
        val buffer = cmd.toStream.stage
        injectionPort.valid := buffer.valid && buffer.op === DebugDmToHartOp.EXECUTE
        injectionPort.payload := buffer.data

        buffer.ready := injectionPort.fire
        val fpu = withDebugFpuAccess generate new Area {
          val access = service(classOf[FpuPlugin]).access
          access.start := buffer.valid && buffer.op === DebugDmToHartOp.REG_READ || buffer.op === DebugDmToHartOp.REG_WRITE
          access.regId := buffer.address
          access.write := buffer.op === DebugDmToHartOp.REG_WRITE
          access.writeData := dataCsrw.value.take(2).asBits
          access.size := buffer.size

          when(access.readDataValid) {
            bus.hartToDm.valid := True
            bus.hartToDm.address := access.readDataChunk.resized
            bus.hartToDm.data := access.readData
          }
          bus.regSuccess := access.done
          buffer.ready setWhen(access.done)
        }

        if(!withDebugFpuAccess) bus.regSuccess := False

        val pending = RegInit(False) setWhen(cmd.valid && bus.dmToHart.op === DebugDmToHartOp.EXECUTE) clearWhen(bus.exception || bus.commit || bus.ebreak || bus.redo)
        when(cmd.valid){ timeout.clear() }
        bus.redo := pending && timeout.state
      }

      val dpc = Reg(UInt(32 bits))
      val dcsr = new Area{
        rw(CSR.DPC, dpc)
        val prv = RegInit(U"11")
        val step = RegInit(False) //TODO
        val nmip = False
        val mprven = True
        val cause = RegInit(U"000")
        val stoptime = RegInit(False)
        val stopcount = RegInit(False)
        val stepie = RegInit(False) //TODO
        val ebreaku = userGen generate RegInit(False)
        val ebreaks = supervisorGen generate RegInit(False)
        val ebreakm = RegInit(False)
        val xdebugver = U(4, 4 bits)

        val stepLogic = new StateMachine{
          val IDLE, SINGLE, WAIT = new State()
          setEntry(IDLE)

          IDLE whenIsActive{
            when(step && bus.resume.rsp.valid){
              goto(SINGLE)
            }
          }
          SINGLE whenIsActive{
            timeout.clear()
            when(trapEvent){
              doHalt := True
              goto(WAIT)
            }
            when(decode.arbitration.isFiring) {
              goto(WAIT)
            }
          }

          WAIT whenIsActive{
            decode.arbitration.haltByOther setWhen(decode.arbitration.isValid)
            //re resume the execution in case of timeout (ex cache miss)
            when(!doHalt && timeout.state){
              goto(SINGLE)
            } otherwise {
              when(stages.last.arbitration.isFiring) {
                doHalt := True
              }
            }
          }

          always{
            when(enterHalt){
              goto(IDLE)
            }
          }
          build()
        }


        r(CSR.DCSR, 3 -> nmip, 6 -> cause, 28 -> xdebugver, 4 -> mprven)
        rw(CSR.DCSR, 0 -> prv, 2 -> step, 9 -> stoptime, 10 -> stopcount, 11 -> stepie, 15 -> ebreakm)
        if(supervisorGen) rw(CSR.DCSR, 13 -> ebreaks)
        if(userGen)       rw(CSR.DCSR, 12 -> ebreaku)


        when(debugMode) {
          pipeline.plugins.foreach{
            case p : PredictionInterface => p.inDebugNoFetch()
            case _ =>
          }
        }

        val wakeService = serviceElse(classOf[IWake], null)
        if(wakeService != null) when(debugMode || step || bus.haltReq){
          wakeService.askWake()
        }
      }
      stoptime = out(debugMode && dcsr.stoptime).setName("stoptime")

      //Very limited subset of the trigger spec
      val trigger = (debugTriggers > 0) generate new Area {
        val tselect = new Area{
          val index = Reg(UInt(log2Up(debugTriggers) bits))
          rw(CSR.TSELECT, index)

          val outOfRange = if(isPow2(debugTriggers)) False else index < debugTriggers
        }

        val tinfo = new Area{
          r(CSR.TINFO, 0 -> tselect.outOfRange, 2 -> !tselect.outOfRange)
        }

        val decodeBreak = new Area {
          val enabled = False
          val timeout = Timeout(3).clearWhen(!enabled || stages.tail.map(_.arbitration.isValid).orR)
          when(enabled) {
            decode.arbitration.haltByOther := True
            when(timeout.state) {
              trapEvent := True
              decode.arbitration.flushNext := True
              decode.arbitration.removeIt := True
              dpc := decode.input(PC)
              running := False
              dcsr.cause := 2
              dcsr.prv := privilege
              privilegeReg := 3
            }
          }
        }

        val slots = for(slotId <- 0 until debugTriggers) yield new Area {
          val selected = tselect.index === slotId
          def csrw(csrId : Int, thats : (Int, Data)*): Unit ={
            onWrite(csrId){
              when(selected) {
                for((offset, data) <- thats){
                  data.assignFromBits(writeData()(offset, widthOf(data) bits))
                }
              }
            }
          }
          def csrr(csrId : Int, read : Bits, thats : (Int, Data)*): Unit ={
            when(selected) {
              for((offset, data) <- thats){
                read(offset, widthOf(data) bits) := data.asBits
              }
            }
          }
          def csrrw(csrId : Int, read : Bits, thats : (Int, Data)*) : Unit = {
            csrw(csrId, thats :_*)
            csrr(csrId, read, thats :_*)
          }

          val tdata1 = new Area{
            val read = B(0, 32 bits)
            val tpe = U(2, 4 bits)
            val dmode = Reg(Bool()) init(False)

            val execute = RegInit(False)
            val m, s, u = RegInit(False)
            val action = RegInit(U"0000")
            val privilegeHit = !debugMode && privilege.mux(
              0 -> u,
              1 -> s,
              3 -> m,
              default -> False
            )

            csrrw(CSR.TDATA1, read, 2 -> execute , 3 -> u, 4-> s, 6 -> m, 32 - 5 -> dmode, 12 -> action)
            csrr(CSR.TDATA1, read, 32 - 4 -> tpe)
            csrr(CSR.TDATA1, read, 20 -> B"011111")

            //TODO action sizelo timing select sizehi maskmax
          }

          val tdata2 = new Area{
            val value = Reg(PC)
            csrw(CSR.TDATA2, 0 -> value)

            val execute = new Area{
              val enabled = !debugMode && tdata1.action === 1 && tdata1.execute && tdata1.privilegeHit
              val hit =  enabled && value === decode.input(PC)
              decodeBreak.enabled.setWhen(hit)
            }
          }
        }

        r(CSR.TDATA1, 0 -> slots.map(_.tdata1.read).read(tselect.index))

        decodeBreak.enabled clearWhen(!decode.arbitration.isValid)
      }
    })

    def guardedWrite(csrId : Int, bitRange: Range, allowed : Seq[Int], target : Bits) = {
      onWrite(csrId){
        when(allowed.map(writeData()(bitRange) === _).orR){
          target := writeData()(bitRange)
        }
      }
    }

    val machineCsr = pipeline plug new Area{
      //Define CSR registers
      // Status => MXR, SUM, TVM, TW, TSE ?
      val misa = new Area{
        val base = U"01"
        val extensions = B(misaExtensionsInit, 26 bits)
      }

      val mtvec = Reg(Xtvec()).allowUnsetRegToAvoidLatch

      if(mtvecInit != null) mtvec.mode init(mtvecInit & 0x3)
      if(mtvecInit != null) mtvec.base init(mtvecInit / 4)
      val mepc = Reg(UInt(xlen bits))
      val mstatus = new Area{
        val MIE, MPIE = RegInit(False)
        val MPP = RegInit(U"11")
      }
      val mip = new Area{
        val MEIP = RegNext(externalInterrupt)
        val MTIP = RegNext(timerInterrupt)
        val MSIP = RegNext(softwareInterrupt)
      }
      val mie = new Area{
        val MEIE, MTIE, MSIE = RegInit(False)
      }
      val mscratch = if(mscratchGen) Reg(Bits(xlen bits)) else null
      val mcause   = new Area{
        val interrupt = Reg(Bool)
        val exceptionCode = Reg(UInt(trapCodeWidth bits))
      }
      val mtval = Reg(UInt(xlen bits))
      val mcycle   = Reg(UInt(64 bits)) init(0)
      val minstret = Reg(UInt(64 bits)) init(0)


      val medeleg = supervisorGen generate new Area {
        val IAM, IAF, II, LAM, LAF, SAM, SAF, EU, ES, IPF, LPF, SPF = RegInit(False)
        val mapping = mutable.LinkedHashMap(0 -> IAM, 1 -> IAF, 2 -> II, 4 -> LAM, 5 -> LAF, 6 -> SAM, 7 -> SAF, 8 -> EU, 9 -> ES, 12 -> IPF, 13 -> LPF, 15 -> SPF)
      }
      val mideleg = supervisorGen generate new Area {
        val ST, SE, SS = RegInit(False)
      }

      if(mvendorid != null) READ_ONLY(CSR.MVENDORID, U(mvendorid))
      if(marchid   != null) READ_ONLY(CSR.MARCHID  , U(marchid  ))
      if(mimpid    != null) READ_ONLY(CSR.MIMPID   , U(mimpid   ))
      if(mhartid   != null && !withExternalMhartid) READ_ONLY(CSR.MHARTID  , U(mhartid  ))
      if(withExternalMhartid) READ_ONLY(CSR.MHARTID  , externalMhartId)
      if(misaAccess.canRead) {
        READ_ONLY(CSR.MISA, xlen-2 -> misa.base , 0 -> misa.extensions)
        onWrite(CSR.MISA){}
      }

      //Machine CSR
      READ_WRITE(CSR.MSTATUS, 7 -> mstatus.MPIE, 3 -> mstatus.MIE)
      READ_ONLY(CSR.MIP, 11 -> mip.MEIP, 7 -> mip.MTIP)
      READ_WRITE(CSR.MIP, 3 -> mip.MSIP)
      READ_WRITE(CSR.MIE, 11 -> mie.MEIE, 7 -> mie.MTIE, 3 -> mie.MSIE)

      r(CSR.MSTATUS, 11 -> mstatus.MPP)
      onWrite(CSR.MSTATUS){
        switch(writeData()(12 downto 11)){
          is(3){ mstatus.MPP := 3 }
          if(supervisorGen) is(1){ mstatus.MPP := 1 }
          if(userGen) is(0){ mstatus.MPP := 0 }
        }
      }

      mtvecAccess(CSR.MTVEC, 2 -> mtvec.base)
      if(mtvecAccess.canWrite && xtvecModeGen) {
        guardedWrite(CSR.MTVEC, 1 downto 0, List(0, 1), mtvec.mode)
      }

      mepcAccess(CSR.MEPC, mepc)
      if(mscratchGen) READ_WRITE(CSR.MSCRATCH, mscratch)
      mcauseAccess(CSR.MCAUSE, xlen-1 -> mcause.interrupt, 0 -> mcause.exceptionCode)
      mbadaddrAccess(CSR.MBADADDR, mtval)
      mcycleAccess(CSR.MCYCLE, mcycle(31 downto 0))
      mcycleAccess(CSR.MCYCLEH, mcycle(63 downto 32))
      minstretAccess(CSR.MINSTRET, minstret(31 downto 0))
      minstretAccess(CSR.MINSTRETH, minstret(63 downto 32))

      if(supervisorGen) {
        for((id, enable) <- medeleg.mapping) medelegAccess(CSR.MEDELEG, id -> enable)
        midelegAccess(CSR.MIDELEG, 9 -> mideleg.SE, 5 -> mideleg.ST, 1 -> mideleg.SS)
      }

      //User CSR
      ucycleAccess(CSR.UCYCLE, mcycle(31 downto 0))
      ucycleAccess(CSR.UCYCLEH, mcycle(63 downto 32))
      uinstretAccess(CSR.UINSTRET, minstret(31 downto 0))
      uinstretAccess(CSR.UINSTRETH, minstret(63 downto 32))

      if(utimeAccess != CsrAccess.NONE) {
        utimeAccess(CSR.UTIME,  utime(31 downto 0))
        utimeAccess(CSR.UTIMEH, utime(63 downto 32))
      }

      class Xcounteren(csrId : Int) extends Area{
        val IR,TM,CY = RegInit(True) //For backward compatibility
        if(ucycleAccess != CsrAccess.NONE)   rw(csrId, 0 -> CY)
        if(utimeAccess != CsrAccess.NONE)    rw(csrId, 1 -> TM)
        if(uinstretAccess != CsrAccess.NONE) rw(csrId, 2 -> IR)
      }
      def xcounterChecks(access : CsrAccess, csrId : Int, enable : Xcounteren => Bool) = {
        if(access != CsrAccess.NONE) during(csrId){
          if(userGen) when(privilege < 3 && !enable(mcounteren)){ forceFailCsr() }
          if(supervisorGen) when(privilege < 1 && !enable(scounteren)){ forceFailCsr() }
        }
      }

      val mcounteren = userGen generate new Xcounteren(CSR.MCOUNTEREN)
      val scounteren = supervisorGen generate new Xcounteren(CSR.SCOUNTEREN)
      xcounterChecks(ucycleAccess  , CSR.UCYCLE   , _.CY)
      xcounterChecks(ucycleAccess  , CSR.UCYCLEH  , _.CY)
      xcounterChecks(utimeAccess   , CSR.UTIME    , _.TM)
      xcounterChecks(utimeAccess   , CSR.UTIMEH   , _.TM)
      xcounterChecks(uinstretAccess, CSR.UINSTRET , _.IR)
      xcounterChecks(uinstretAccess, CSR.UINSTRETH, _.IR)

      pipeline(MPP) := mstatus.MPP
    }

    val supervisorCsr = ifGen(supervisorGen) {
      pipeline plug new Area {
        val sstatus = new Area {
          val SIE, SPIE = RegInit(False)
          val SPP = RegInit(U"1")
        }

        val sip = new Area {
          val SEIP_SOFT = RegInit(False)
          val SEIP_INPUT = RegNext(externalInterruptS)
          val SEIP_OR = SEIP_SOFT || SEIP_INPUT
          val STIP = RegInit(False)
          val SSIP = RegInit(False)
        }
        val sie = new Area {
          val SEIE, STIE, SSIE = RegInit(False)
        }
        val stvec = Reg(Xtvec()).allowUnsetRegToAvoidLatch
        val sscratch = if (sscratchGen) Reg(Bits(xlen bits)) else null

        val scause = new Area {
          val interrupt = Reg(Bool)
          val exceptionCode = Reg(UInt(trapCodeWidth bits))
        }
        val stval = Reg(UInt(xlen bits))
        val sepc = Reg(UInt(xlen bits))
        val satp = new Area {
          val PPN = Reg(Bits(22 bits))
          val ASID = Reg(Bits(9 bits))
          val MODE = Reg(Bits(1 bits))
        }

        //Supervisor CSR
        for(offset <- List(CSR.MSTATUS, CSR.SSTATUS)) READ_WRITE(offset,8 -> sstatus.SPP, 5 -> sstatus.SPIE, 1 -> sstatus.SIE)
        for(offset <- List(CSR.MIP, CSR.SIP)) {
          READ_WRITE(offset, 5 -> sip.STIP, 1 -> sip.SSIP)
          READ_ONLY(offset,  9 -> sip.SEIP_OR)
          WRITE_ONLY(offset,  9 -> sip.SEIP_SOFT)
          r2w(offset, 9, sip.SEIP_SOFT)
        }

        for(offset <- List(CSR.MIE, CSR.SIE)) READ_WRITE(offset, 9 -> sie.SEIE, 5 -> sie.STIE, 1 -> sie.SSIE)


        stvecAccess(CSR.STVEC, 2 -> stvec.base)
        if(mtvecAccess.canWrite && xtvecModeGen) {
          guardedWrite(CSR.STVEC, 1 downto 0, List(0, 1), stvec.mode)
        }
        sepcAccess(CSR.SEPC, sepc)
        if(sscratchGen) READ_WRITE(CSR.SSCRATCH, sscratch)
        scauseAccess(CSR.SCAUSE, xlen-1 -> scause.interrupt, 0 -> scause.exceptionCode)
        sbadaddrAccess(CSR.SBADADDR, stval)
        satpAccess(CSR.SATP, 31 -> satp.MODE, 22 -> satp.ASID, 0 -> satp.PPN)


        val rescheduleLogic = supervisorGen generate new Area {
          redoInterface.valid := False
          redoInterface.payload := decode.input(PC)

          val rescheduleNext = False
          when(execute.arbitration.isValid && execute.input(IS_SFENCE_VMA)) { rescheduleNext := True }
          duringWrite(CSR.SATP) { rescheduleNext := True }

          when(rescheduleNext){
            redoInterface.valid := True
            execute.arbitration.flushNext := True
            decode.arbitration.haltByOther := True
          }
        }
      }
    }



    pipeline plug new Area{
      import machineCsr._
      import supervisorCsr._

      val lastStage = pipeline.stages.last
      val beforeLastStage = pipeline.stages(pipeline.stages.size-2)
      val stagesFromExecute = pipeline.stages.dropWhile(_ != execute)

      //Manage counters
      mcycle := mcycle + (if(withPrivilegedDebug) U(!debugMode || !debug.dcsr.stopcount) else U(1))
      when(lastStage.arbitration.isFiring) {
        minstret := minstret + 1
      }


      if(supervisorGen) {
        addInterrupt(sip.STIP && sie.STIE,    id = 5, privilege = 1, delegators = List(Delegator(mideleg.ST, 3)))
        addInterrupt(sip.SSIP && sie.SSIE,    id = 1, privilege = 1, delegators = List(Delegator(mideleg.SS, 3)))
        addInterrupt(sip.SEIP_OR && sie.SEIE, id = 9, privilege = 1, delegators = List(Delegator(mideleg.SE, 3)))

        for((id, enable) <- medeleg.mapping) exceptionSpecs += ExceptionSpec(id, List(Delegator(enable, 3)))
      }

      addInterrupt(mip.MTIP && mie.MTIE, id = 7, privilege = 3, delegators = Nil)
      addInterrupt(mip.MSIP && mie.MSIE, id = 3, privilege = 3, delegators = Nil)
      addInterrupt(mip.MEIP && mie.MEIE, id = 11, privilege = 3, delegators = Nil)


      val mepcCaptureStage = if(exceptionPortsInfos.nonEmpty) lastStage else decode


      //Aggregate all exception port and remove required instructions
      val exceptionPortCtrl = exceptionPortsInfos.nonEmpty generate new Area{
        val codeWidth = exceptionPortsInfos.map(_.codeWidth).max
        val firstStageIndexWithExceptionPort = exceptionPortsInfos.map(i => indexOf(i.stage)).min
        val exceptionValids = Vec(stages.map(s => Bool().setPartialName(s.getName())))
        val exceptionValidsRegs = Vec(stages.map(s => Reg(Bool).init(False).setPartialName(s.getName()))).allowUnsetRegToAvoidLatch
        val exceptionContext = Reg(ExceptionCause(codeWidth))
        val exceptionTargetPrivilegeUncapped = U"11"

        switch(exceptionContext.code){
          for(s <- exceptionSpecs){
            is(s.id){
              var exceptionPrivilegs = if (supervisorGen) List(1, 3) else List(3)
              while(exceptionPrivilegs.length != 1){
                val p = exceptionPrivilegs.head
                if (exceptionPrivilegs.tail.forall(e => s.delegators.exists(_.privilege == e))) {
                  val delegUpOn = s.delegators.filter(_.privilege > p).map(_.enable).fold(True)(_ && _)
                  val delegDownOff = !s.delegators.filter(_.privilege <= p).map(_.enable).orR
                  when(delegUpOn && delegDownOff) {
                    exceptionTargetPrivilegeUncapped := p
                  }
                }
                exceptionPrivilegs = exceptionPrivilegs.tail
              }
            }
          }
        }
        val exceptionTargetPrivilege = privilege.max(exceptionTargetPrivilegeUncapped)

        val groupedByStage = exceptionPortsInfos.map(_.stage).distinct.map(s => {
          val stagePortsInfos = exceptionPortsInfos.filter(_.stage == s).sortWith(_.priority > _.priority)
          val stagePort = stagePortsInfos.length match{
            case 1 => {
              stagePortsInfos.head.port.translateWith(stagePortsInfos.head.port.payload.resizeCode(codeWidth))
            }
            case _ => {
              val groupedPort = Flow(ExceptionCause(codeWidth))
              val valids = stagePortsInfos.map(_.port.valid)
              val codes = stagePortsInfos.map(_.port.payload.resizeCode(codeWidth))
              groupedPort.valid := valids.orR
              groupedPort.payload := MuxOH(OHMasking.first(stagePortsInfos.map(_.port.valid).asBits), codes)
              groupedPort
            }
          }
          ExceptionPortInfo(stagePort,s,0, codeWidth)
        })

        val sortedByStage = groupedByStage.sortWith((a, b) => pipeline.indexOf(a.stage) < pipeline.indexOf(b.stage))
//        sortedByStage.zipWithIndex.foreach(e => e._1.port.setName(e._1.stage.getName() + "_exception_agregat"))
        exceptionValids := exceptionValidsRegs
        for(portInfo <- sortedByStage; port = portInfo.port ; stage = portInfo.stage; stageId = indexOf(portInfo.stage)) {
          when(port.valid) {
            stage.arbitration.flushNext := True
            stage.arbitration.removeIt := True
            exceptionValids(stageId) := True
            exceptionContext := port.payload
          }
        }

        for(stageId <- firstStageIndexWithExceptionPort until stages.length; stage = stages(stageId) ){
          val previousStage = if(stageId == firstStageIndexWithExceptionPort) stage else stages(stageId-1)
          when(!stage.arbitration.isStuck){
            exceptionValidsRegs(stageId) := (if(stageId != firstStageIndexWithExceptionPort) exceptionValids(stageId-1) && !previousStage.arbitration.isStuck else False)
          }otherwise{
            if(stage != stages.last)
              exceptionValidsRegs(stageId) := exceptionValids(stageId)
            else
              exceptionValidsRegs(stageId) := False
          }
          when(stage.arbitration.isFlushed){
            exceptionValids(stageId) := False
          }
        }

        when(exceptionValids.orR){
          fetcher.haltIt()
        }

        //Avoid the PC register of the last stage to change durring an exception handleing (Used to fill Xepc)
        stages.last.dontSample.getOrElseUpdate(PC, ArrayBuffer[Bool]()) += exceptionValids.last
        exceptionPendings := exceptionValidsRegs
      }





      //Process interrupt request, code and privilege
      val interrupt = new Area {
        val valid = if(pipelinedInterrupt) RegNext(False) init(False) else False
        val code = if(pipelinedInterrupt) Reg(UInt(trapCodeWidth bits)) else UInt(trapCodeWidth bits).assignDontCare()
        var privilegs = if (supervisorGen) List(1, 3) else List(3)
        val targetPrivilege = if(pipelinedInterrupt) Reg(UInt(2 bits)) else UInt(2 bits).assignDontCare()
        val privilegeAllowInterrupts = mutable.LinkedHashMap[Int, Bool]()
        if (supervisorGen) privilegeAllowInterrupts += 1 -> ((sstatus.SIE && privilege === U"01") || privilege < U"01")
        privilegeAllowInterrupts += 3 -> (mstatus.MIE || privilege < U"11")
        while (privilegs.nonEmpty) {
          val p = privilegs.head
          when(privilegeAllowInterrupts(p)) {
            for (i <- interruptSpecs
                 if i.privilege <= p //EX : Machine timer interrupt can't go into supervisor mode
                 if privilegs.tail.forall(e => i.delegators.exists(_.privilege == e))) { // EX : Supervisor timer need to have machine mode delegator
              val delegUpOn = i.delegators.filter(_.privilege > p).map(_.enable).fold(True)(_ && _)
              val delegDownOff = !i.delegators.filter(_.privilege <= p).map(_.enable).orR
              when(i.cond && delegUpOn && delegDownOff) {
                valid := True
                code := i.id
                targetPrivilege := p
              }
            }
          }
          privilegs = privilegs.tail
        }

        code.addTag(Verilator.public)

        if(withPrivilegedDebug) {
          valid clearWhen(debug.dcsr.step && !debug.dcsr.stepie)
          valid setWhen(debug.doHalt)
        }
      }




      val exception = if(exceptionPortCtrl != null) exceptionPortCtrl.exceptionValids.last && allowException else False
      val lastStageWasWfi = if(wfiGenAsWait) RegNext(lastStage.arbitration.isFiring && lastStage.input(ENV_CTRL) === EnvCtrlEnum.WFI) init(False) else False



      //Used to make the pipeline empty softly (for interrupts)
      val pipelineLiberator = new Area{
        val pcValids = Vec(RegInit(False), stagesFromExecute.length)
        val active = interrupt.valid && allowInterrupts && decode.arbitration.isValid
        when(active){
          decode.arbitration.haltByOther := True
          for((stage, reg, previous) <- (stagesFromExecute, pcValids, True :: pcValids.toList).zipped){
            when(!stage.arbitration.isStuck){
              reg := previous
            }
          }
        }
        when(!active || decode.arbitration.isRemoved) {
          pcValids.foreach(_ := False)
        }

//        val pcValids = for(stage <- stagesFromExecute) yield RegInit(False) clearWhen(!started) setWhen(!stage.arbitration.isValid)
        val done = CombInit(pcValids.last)
        if(exceptionPortCtrl != null) done.clearWhen(exceptionPortCtrl.exceptionValidsRegs.tail.orR)
      }

      //Interrupt/Exception entry logic
      val interruptJump = Bool.addTag(Verilator.public)
      interruptJump := interrupt.valid && pipelineLiberator.done && allowInterrupts
      if(pipelinedInterrupt) interrupt.valid clearWhen(interruptJump) //avoid double fireing

      val hadException = RegNext(exception) init(False) addTag(Verilator.public)
      pipelineLiberator.done.clearWhen(hadException)

      if(withPrivilegedDebug) {
        debugBus.commit := debugMode && pipeline.stages.last.arbitration.isFiring
        debugBus.exception := debugMode && hadException
        debugBus.ebreak := False
      }

      val targetPrivilege = CombInit(interrupt.targetPrivilege)
      if(exceptionPortCtrl != null) when(hadException) {
        targetPrivilege := exceptionPortCtrl.exceptionTargetPrivilege
      }

      val trapCause = CombInit(interrupt.code.resize(trapCodeWidth))
      val trapCauseEbreakDebug = False
      if(exceptionPortCtrl != null) when( hadException){
        trapCause := exceptionPortCtrl.exceptionContext.code.resized
        if(withPrivilegedDebug) {
          when(exceptionPortCtrl.exceptionContext.code === 3){
            trapCauseEbreakDebug setWhen(debugMode)
            trapCauseEbreakDebug setWhen(privilege === 3 && debug.dcsr.ebreakm)
            if (userGen) trapCauseEbreakDebug setWhen (privilege === 0 && debug.dcsr.ebreaku)
            if (supervisorGen) trapCauseEbreakDebug setWhen (privilege === 1 && debug.dcsr.ebreaks)
          }
        }
      }

      val xtvec = Xtvec().assignDontCare()
      switch(targetPrivilege){
        if(supervisorGen) is(1) { xtvec := supervisorCsr.stvec }
        is(3){ xtvec := machineCsr.mtvec }
      }

      val trapEnterDebug = False
      if(withPrivilegedDebug) trapEnterDebug setWhen(debug.doHalt || trapCauseEbreakDebug || !hadException && debug.doHalt || !debug.running)
      when(hadException || interruptJump){
        trapEvent := True
        fetcher.haltIt() //Avoid having the fetch confused by the incomming privilege switch

        jumpInterface.valid         := True
        jumpInterface.payload       := (if(!xtvecModeGen) xtvec.base @@ U"00" else (xtvec.mode === 0 || hadException) ? (xtvec.base @@ U"00") | ((xtvec.base + trapCause) @@ U"00") )
        lastStage.arbitration.flushNext := True

        when(!trapEnterDebug){
          if(privilegeGen) privilegeReg := targetPrivilege
          switch(targetPrivilege){
            if(supervisorGen) is(1) {
              sstatus.SIE := False
              sstatus.SPIE := sstatus.SIE
              sstatus.SPP := privilege(0 downto 0)
              scause.interrupt := !hadException
              scause.exceptionCode := trapCause
              sepc := mepcCaptureStage.input(PC)
              if (exceptionPortCtrl != null) when(hadException){
                stval := exceptionPortCtrl.exceptionContext.badAddr
              }
            }

            is(3){
              mstatus.MIE  := False
              mstatus.MPIE := mstatus.MIE
              mstatus.MPP  := privilege
              mcause.interrupt := !hadException
              mcause.exceptionCode := trapCause
              mepc := mepcCaptureStage.input(PC)
              if(exceptionPortCtrl != null) when(hadException){
                mtval := exceptionPortCtrl.exceptionContext.badAddr
              }
            }
          }
        } otherwise {
          if(withPrivilegedDebug) {
            debug.running := False
            when(!debugMode) {
              debug.dpc := mepcCaptureStage.input(PC)
              debug.dcsr.cause := 3
              when(debug.dcsr.step) {
                debug.dcsr.cause := 4
              }
              when(trapCauseEbreakDebug) {
                debug.dcsr.cause := 1
              }
              debug.dcsr.prv := privilege
            } otherwise {
              debugBus.exception := !trapCauseEbreakDebug //TODO mask interrupt while in debug mode
              debugBus.ebreak := trapCauseEbreakDebug
            }
            privilegeReg := 3
          }
        }
      }

      if(exceptionPortCtrl == null){
        if(mbadaddrAccess == CsrAccess.READ_ONLY) mtval := 0
        if(sbadaddrAccess == CsrAccess.READ_ONLY) stval := 0
      }

      lastStage plug new Area{
        import lastStage._

        //Manage MRET / SRET instructions
        when(arbitration.isValid && input(ENV_CTRL) === EnvCtrlEnum.XRET) {
          fetcher.haltIt()
          jumpInterface.valid := True
          lastStage.arbitration.flushNext := True
          switch(input(INSTRUCTION)(29 downto 28)){
            is(3){
              mstatus.MPP := U"00"
              mstatus.MIE := mstatus.MPIE
              mstatus.MPIE := True
              jumpInterface.payload := mepc
              if(privilegeGen) {
                privilegeReg := mstatus.MPP
                xretAwayFromMachine setWhen(mstatus.MPP < 3)
              }
            }
            if(supervisorGen) is(1){
              sstatus.SPP := U"0"
              sstatus.SIE := sstatus.SPIE
              sstatus.SPIE := True
              jumpInterface.payload := sepc
              if(privilegeGen) {
                privilegeReg := U"0" @@ sstatus.SPP
                xretAwayFromMachine := True
              }
            }
          }
        }
      }

      contextSwitching := jumpInterface.valid

      // Debug resume
      if(withPrivilegedDebug) {
        when(debug.doResume) {
          jumpInterface.valid   := True
          jumpInterface.payload := debug.dpc
          lastStage.arbitration.flushIt := True

          privilegeReg := debug.dcsr.prv
          debug.running := True
          debug.bus.resume.rsp.valid := True
        }
      }


      //CSR read/write instructions management
      decode plug new Area{
        import decode._

        val imm = IMM(input(INSTRUCTION))
        insert(CSR_WRITE_OPCODE) := ! (
             (input(INSTRUCTION)(14 downto 13) === B"01" && input(INSTRUCTION)(rs1Range) === 0)
          || (input(INSTRUCTION)(14 downto 13) === B"11" && imm.z === 0)
        )
        insert(CSR_READ_OPCODE) := input(INSTRUCTION)(13 downto 7) =/= B"0100000"
      }


      execute plug new Area{
        import execute._
        //Manage WFI instructions
        if(wfiOutput) out(inWfi)
        val wfiWake = RegNext(interruptSpecs.map(_.cond).orR || thirdPartyWake) init(False)
        if(wfiGenAsWait) when(arbitration.isValid && input(ENV_CTRL) === EnvCtrlEnum.WFI){
          inWfi := True
          when(!wfiWake){
            arbitration.haltItself := True
          }
        }
      }

      decode.arbitration.haltByOther setWhen(stagesFromExecute.map(s => s.arbitration.isValid && s.input(ENV_CTRL) === EnvCtrlEnum.XRET).asBits.orR)

      execute plug new Area {
        import execute._
        def previousStage = decode
        val blockedBySideEffects =  stagesFromExecute.tail.map(s => s.arbitration.isValid).asBits().orR || pipeline.service(classOf[HazardService]).hazardOnExecuteRS// && s.input(HAS_SIDE_EFFECT)  to improve be less pessimistic

        val illegalAccess = True
        val illegalInstruction = False
        if(selfException != null) {
          selfException.valid := False
          selfException.code.assignDontCare()
          selfException.badAddr := input(INSTRUCTION).asUInt
          if(catchIllegalAccess) when(illegalAccess || illegalInstruction){
            selfException.valid := True
            selfException.code := 2
          }
        }

        //Manage MRET / SRET instructions
        when(arbitration.isValid && input(ENV_CTRL) === EnvCtrlEnum.XRET) {
          when(input(INSTRUCTION)(29 downto 28).asUInt > privilege) {
            illegalInstruction := True
          }
        }


        //Manage ECALL instructions
        if(ecallGen) when(arbitration.isValid && input(ENV_CTRL) === EnvCtrlEnum.ECALL){
          selfException.valid := True
          switch(privilege) {
            is(0) { selfException.code := 8 }
            if(supervisorGen) is(1) { selfException.code := 9 }
            default { selfException.code := 11 }
          }
        }


        if(withEbreak) when(arbitration.isValid && input(ENV_CTRL) === EnvCtrlEnum.EBREAK && allowEbreakException){
          selfException.valid := True
          selfException.code := 3
        }


        val imm = IMM(input(INSTRUCTION))
        def writeSrc = input(SRC1)
        def readData = csrMapping.readDataSignal
        def writeData = csrMapping.writeDataSignal
        val writeInstruction = arbitration.isValid && input(IS_CSR) && input(CSR_WRITE_OPCODE)
        val readInstruction = arbitration.isValid && input(IS_CSR) && input(CSR_READ_OPCODE)
        val writeEnable = writeInstruction && !arbitration.isStuck
        val readEnable  = readInstruction  && !arbitration.isStuck
        csrMapping.hazardFree := !blockedBySideEffects

        val readToWriteData = CombInit(readData)
        writeData := (if(noCsrAlu) writeSrc else input(INSTRUCTION)(13).mux(
          False -> writeSrc,
          True -> Mux(input(INSTRUCTION)(12), readToWriteData & ~writeSrc, readToWriteData | writeSrc)
        ))

        when(arbitration.isValid && input(IS_CSR)) {
          if(!pipelineCsrRead) output(REGFILE_WRITE_DATA) := readData
        }

        when(arbitration.isValid && (input(IS_CSR) || (if(supervisorGen) input(IS_SFENCE_VMA) else False))) {
          arbitration.haltItself setWhen(blockedBySideEffects)
        }

        if(pipelineCsrRead){
          insert(PIPELINED_CSR_READ) := readData
          when(memory.arbitration.isValid && memory.input(IS_CSR)) {
            memory.output(REGFILE_WRITE_DATA) := memory.input(PIPELINED_CSR_READ)
          }
        }

        //Translation of the csrMapping into real logic
        val csrAddress = input(INSTRUCTION)(csrRange)
        Component.current.afterElaboration{
          def doJobs(jobs : ArrayBuffer[Any]): Unit ={
            val withWrite = jobs.exists(j => j.isInstanceOf[CsrWrite] || j.isInstanceOf[CsrOnWrite] || j.isInstanceOf[CsrDuringWrite])
            val withRead = jobs.exists(j => j.isInstanceOf[CsrRead] || j.isInstanceOf[CsrOnRead])
            if(withRead && withWrite) {
              illegalAccess := False
            } else {
              if (withWrite) illegalAccess.clearWhen(input(CSR_WRITE_OPCODE))
              if (withRead) illegalAccess.clearWhen(input(CSR_READ_OPCODE))
            }


            for (element <- jobs) element match {
              case element : CsrDuringWrite => when(writeInstruction){element.doThat()}
              case element : CsrDuringRead => when(readInstruction){element.doThat()}
              case element : CsrDuring => {element.doThat()}
              case _ =>
            }
            when(writeEnable) {
              for (element <- jobs) element match {
                case element: CsrWrite => element.that.assignFromBits(writeData(element.bitOffset, element.that.getBitsWidth bits))
                case element: CsrOnWrite => element.doThat()
                case _ =>
              }
            }

            when(readEnable) {
              for (element <- jobs) element match {
                case element: CsrOnRead =>
                  element.doThat()
                case _ =>
              }
            }
          }

          def doJobsOverride(jobs : ArrayBuffer[Any]): Unit ={
            for (element <- jobs) element match {
              case element: CsrReadToWriteOverride if element.that.getBitsWidth != 0 => readToWriteData(element.bitOffset, element.that.getBitsWidth bits) := element.that.asBits
              case _ =>
            }
          }

          csrOhDecoder match {
            case false => {
              csrMapping.readDataInit := 0
              switch(csrAddress) {
                for ((address, jobs) <- csrMapping.mapping) {
                  is(address) {
                    doJobs(jobs)
                    for (element <- jobs) element match {
                      case element: CsrRead if element.that.getBitsWidth != 0 => csrMapping.readDataInit (element.bitOffset, element.that.getBitsWidth bits) := element.that.asBits
                      case _ =>
                    }
                  }
                }
              }
              switch(csrAddress) {
                for ((address, jobs) <- csrMapping.mapping if jobs.exists(_.isInstanceOf[CsrReadToWriteOverride])) {
                  is(address) {
                    doJobsOverride(jobs)
                  }
                }
              }
            }
            case true => {
              val oh = csrMapping.mapping.keys.toList.distinct.map(address => address -> RegNextWhen(decode.input(INSTRUCTION)(csrRange) === address, !execute.arbitration.isStuck).setCompositeName(this, "csr_" + address)).toMap
              val readDatas = ArrayBuffer[Bits]()
              for ((address, jobs) <- csrMapping.mapping) {
                when(oh(address)){
                  doJobs(jobs)
                }
                if(jobs.exists(_.isInstanceOf[CsrRead])) {
                  val masked = B(0, 32 bits)
                  when(oh(address)) (for (element <- jobs) element match {
                    case element: CsrRead if element.that.getBitsWidth != 0 => masked(element.bitOffset, element.that.getBitsWidth bits) := element.that.asBits
                    case _ =>
                  })
                  readDatas += masked
                }
              }
              csrMapping.readDataInit := readDatas.reduceBalancedTree(_ | _)
              for ((address, jobs) <- csrMapping.mapping) {
                when(oh(address)){
                  doJobsOverride(jobs)
                }
              }
            }
          }

          csrMapping.always.foreach {
            case element : CsrDuringWrite => when(writeInstruction){element.doThat()}
            case element : CsrDuringRead => when(readInstruction){element.doThat()}
            case element : CsrOnWrite => when(writeEnable){element.doThat()}
            case element : CsrOnRead => when(readEnable){element.doThat()}
          }

          //When no PMP =>
//          if(!csrMapping.mapping.contains(0x3A0)){
//            when(arbitration.isValid && input(IS_CSR) && U(csrAddress) >= 0x3A0 && U(csrAddress) <= 0x3EF){
//              csrMapping.allowCsrSignal := True
//            }
//          }

          illegalAccess clearWhen(csrMapping.allowCsrSignal)

          val forceFail = CombInit(csrMapping.doForceFailCsr)
          forceFail setWhen(privilege < csrAddress(9 downto 8).asUInt)
          if(withPrivilegedDebug) forceFail setWhen(!debugMode && csrAddress >> 4 === 0x7B)
          when(forceFail){
            illegalAccess := True
            readInstruction := False
            writeInstruction := False
          }

          illegalAccess clearWhen(!arbitration.isValid || !input(IS_CSR))
        }
      }

//      val csrs = (0x7A0 to 0x7A5)
//      val miaouRead = csrs.map(v => isReading(v)).orR
//      val miaouWrite = csrs.map(v => isWriting(v)).orR
//
//      Component.toplevel.rework{
//        out(CombInit(miaouRead.pull())).setName("debug0")
//        out(CombInit(miaouWrite.pull())).setName("debug1")
//      }
    }
  }
}


class UserInterruptPlugin(interruptName : String, code : Int, privilege : Int = 3) extends Plugin[VexRiscv]{
  var interrupt, interruptEnable : Bool = null
  override def setup(pipeline: VexRiscv): Unit = {
    val csr = pipeline.service(classOf[CsrPlugin])
    interrupt = in.Bool().setName(interruptName)
    val interruptPending =  RegNext(interrupt) init(False)
    val interruptEnable = RegInit(False).setName(interruptName + "_enable")
    csr.addInterrupt(interruptPending && interruptEnable, code, privilege, Nil)
    csr.r(csrAddress = CSR.MIP, bitOffset = code,interruptPending)
    csr.rw(csrAddress = CSR.MIE, bitOffset = code, interruptEnable)
  }
  override def build(pipeline: VexRiscv): Unit = {}
}<|MERGE_RESOLUTION|>--- conflicted
+++ resolved
@@ -81,12 +81,8 @@
                             csrOhDecoder        : Boolean = true,
                             deterministicInteruptionEntry : Boolean = false, //Only used for simulatation purposes
                             wfiOutput           : Boolean = false,
-<<<<<<< HEAD
-                            withPrivilegedDebug : Boolean = false, //For the official RISC-V debug spec implementation
                             exportPrivilege     : Boolean = false,
-=======
                             var withPrivilegedDebug : Boolean = false, //For the official RISC-V debug spec implementation
->>>>>>> a3338089
                             var debugTriggers       : Int     = 2
                           ){
   assert(!ucycleAccess.canWrite)
