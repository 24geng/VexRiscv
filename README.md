--- conflicted
+++ resolved
@@ -185,24 +185,12 @@
 
 [![Build Status](https://travis-ci.org/SpinalHDL/VexRiscv.svg?branch=master)](https://travis-ci.org/SpinalHDL/VexRiscv)
 
-<<<<<<< HEAD
 To run tests (need java, scala, verilator), just do :
 
 ```sh
 export VEXRISCV_REGRESSION_SEED=42
 export VEXRISCV_REGRESSION_TEST_ID=
 sbt "testOnly vexriscv.TestIndividualFeatures"
-=======
-To run tests (Verilator simulator is required), go in the `src/test/cpp/regression` folder and run:
-
-```sh
-# To test the GenFull CPU
-# (Don't worry about the CSR test not passing, basically the GenFull isn't the truly full version of the CPU, some CSR features are disabled in it)
-make clean run
-
-# To test the GenSmallest CPU
-make clean run IBUS=SIMPLE DBUS=SIMPLE CSR=no MMU=no DEBUG_PLUGIN=no MUL=no DIV=no
->>>>>>> 0c7556ad
 ```
 
 This will generate random VexRiscv configuration and test them with: 
@@ -213,7 +201,6 @@
 - Buildroot/Linux os
 - Some handwritten tests to check the CSR, debug module and MMU plugins
 
-<<<<<<< HEAD
 You can rerun some specific test by setting VEXRISCV_REGRESSION_TEST_ID by their id. For instance, if you want to rerun :
 - test_id_5_test_IBus_CachedS1024W1BPL32Relaxvexriscv.plugin.DYNAMIC_DBus_CachedS8192W2BPL16_MulDiv_MulDivFpga_Shift_FullLate_Branch_Late_Hazard_BypassAll_RegFile_SyncDR_Src__Csr_AllNoException_Decoder__Debug_None_DBus_NoMmu
 - test_id_9_test_IBus_Simple1S2InjStagevexriscv.plugin.STATIC_DBus_SimpleLate_MulDiv_MulDivFpgaSimple_Shift_FullEarly_Branch_Late_Hazard_Interlock_RegFile_AsyncER_Src_AddSubExecute_Csr_None_Decoder__Debug_None_DBus_NoMmu
@@ -239,9 +226,6 @@
 | VEXRISCV_REGRESSION_ZEPHYR_COUNT            | Int                | Number of zephyr tests to run on capable configs |        
 | VEXRISCV_REGRESSION_CONFIG_DEMW_RATE        | 0.0-1.0            | Chance to generate a config with writeback stage |            
 | VEXRISCV_REGRESSION_CONFIG_DEM_RATE         | 0.0-1.0            | Chance to generate a config with memory stage |            
-=======
-You can enable FreeRTOS tests by adding `FREERTOS=yes` to the command line, but it will take time to run. Also, it uses `THREAD_COUNT` host CPU threads to run multiple regression tests in parallel.
->>>>>>> 0c7556ad
 
 ## Interactive debug of the simulated CPU via GDB OpenOCD and Verilator
 To use this, you just need to use the same command as with running tests, but adding `DEBUG_PLUGIN_EXTERNAL=yes` in the make arguments.
